--- conflicted
+++ resolved
@@ -52,11 +52,6 @@
 
             let result = null as any;
             try {
-<<<<<<< HEAD
-                let result = null as any;
-
-=======
->>>>>>> ef512e6e
                 switch (searchType) {
                     case "webpackDependantLazy":
                     case "webpackDependantLazyComponent": {
@@ -65,15 +60,9 @@
                         break;
                     }
                     case "extractAndLoadChunks": {
-<<<<<<< HEAD
-                        const [code, matcher] = args;
-
-                        result = await Webpack.extractAndLoadChunks(code, matcher);
-=======
                         const extractAndLoadChunks = args.shift();
 
                         result = await extractAndLoadChunks();
->>>>>>> ef512e6e
                         if (result === false) {
                             result = null;
                         }
@@ -90,8 +79,6 @@
 
                             if (findResult[SYM_PROXY_INNER_GET] != null) {
                                 result = findResult[SYM_PROXY_INNER_VALUE];
-<<<<<<< HEAD
-=======
 
                                 if (result != null && searchType === "mapMangledModule") {
                                     for (const innerMap in result) {
@@ -100,7 +87,6 @@
                                         }
                                     }
                                 }
->>>>>>> ef512e6e
                             }
 
                             if (findResult[SYM_LAZY_COMPONENT_INNER] != null) {
@@ -113,11 +99,7 @@
                 }
 
                 if (result == null) {
-<<<<<<< HEAD
-                    throw "a rock at ben shapiro";
-=======
                     throw new Error("Webpack Find Fail");
->>>>>>> ef512e6e
                 }
             } catch (e) {
                 let logMessage = searchType;
@@ -146,18 +128,6 @@
 
                     logMessage += `(${filter})`;
                 } else if (searchType === "extractAndLoadChunks") {
-<<<<<<< HEAD
-                    let regexStr: string;
-                    if (parsedArgs[1] === Webpack.DefaultExtractAndLoadChunksRegex) {
-                        regexStr = "DefaultExtractAndLoadChunksRegex";
-                    } else {
-                        regexStr = String(parsedArgs[1]);
-                    }
-
-                    logMessage += `([${parsedArgs[0].map((arg: any) => `"${arg}"`).join(", ")}], ${regexStr})`;
-                } else {
-                    logMessage += `(${filterName.length ? `${filterName}(` : ""}${parsedArgs.map(arg => `"${arg}"`).join(", ")})${filterName.length ? ")" : ""}`;
-=======
                     const [code, matcher] = parsedArgs;
 
                     let regexStr: string;
@@ -189,7 +159,6 @@
                     logMessage += `(${JSON.stringify(code)}, {\n${parsedFailedMappers.map(([key, parsedFilter]) => `\t${key}: ${parsedFilter}`).join(",\n")}\n})`;
                 } else {
                     logMessage += `(${filterName.length ? `${filterName}(` : ""}${parsedArgs.map(arg => JSON.stringify(arg)).join(", ")})${filterName.length ? ")" : ""}`;
->>>>>>> ef512e6e
                 }
 
                 ReporterLogger.log("Webpack Find Fail:", logMessage);
