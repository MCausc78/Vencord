--- conflicted
+++ resolved
@@ -5,11 +5,7 @@
  */
 
 import { Logger } from "@utils/Logger";
-<<<<<<< HEAD
-import { canonicalizeMatch } from "@utils/patches";
 import { SYM_PROXY_INNER_GET, SYM_PROXY_INNER_VALUE } from "@utils/proxyInner";
-=======
->>>>>>> c4c92ed3
 import * as Webpack from "@webpack";
 import { patches } from "plugins";
 
@@ -33,6 +29,7 @@
                 new Logger("WebpackInterceptor").warn(`Patch by ${patch.plugin} found no module (Module id is -): ${patch.find}`);
             }
         }
+
         await Promise.all(Webpack.webpackSearchHistory.map(async ([searchType, args]) => {
             args = [...args];
 
