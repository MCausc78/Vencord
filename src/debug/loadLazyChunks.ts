--- conflicted
+++ resolved
@@ -127,11 +127,7 @@
         const allChunks = [] as number[];
 
         // Matches "id" or id:
-<<<<<<< HEAD
-        for (const currentMatch of String(wreq.u).matchAll(/(?:"([\deE]+?)")|(?:([\deE]+?):)/g)) {
-=======
-        for (const currentMatch of wreq!.u.toString().matchAll(/(?:"([\deE]+?)"(?![,}]))|(?:([\deE]+?):)/g)) {
->>>>>>> ed9b28fe
+        for (const currentMatch of String(wreq.u).matchAll(/(?:"([\deE]+?)"(?![,}]))|(?:([\deE]+?):)/g)) {
             const id = currentMatch[1] ?? currentMatch[2];
             if (id == null) continue;
 
