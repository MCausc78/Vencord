/*
 * Vencord, a Discord client mod
 * Copyright (c) 2024 Vendicated and contributors
 * SPDX-License-Identifier: GPL-3.0-or-later
 */

import { Logger } from "@utils/Logger";
import { canonicalizeMatch } from "@utils/patches";
import * as Webpack from "@webpack";
import { wreq } from "@webpack";
import { AnyModuleFactory, ModuleFactory } from "webpack";

const LazyChunkLoaderLogger = new Logger("LazyChunkLoader");

export async function loadLazyChunks() {
    try {
        LazyChunkLoaderLogger.log("Loading all chunks...");

        const validChunks = new Set<string>();
        const invalidChunks = new Set<string>();
        const deferredRequires = new Set<string>();

        let chunksSearchingResolve: (value: void | PromiseLike<void>) => void;
        const chunksSearchingDone = new Promise<void>(r => chunksSearchingResolve = r);

        // True if resolved, false otherwise
        const chunksSearchPromises = [] as Array<() => boolean>;

        const LazyChunkRegex = canonicalizeMatch(/(?:(?:Promise\.all\(\[)?(\i\.e\("[^)]+?"\)[^\]]*?)(?:\]\))?)\.then\(\i\.bind\(\i,"([^)]+?)"\)\)/g);

        async function searchAndLoadLazyChunks(factoryCode: string) {
            const lazyChunks = factoryCode.matchAll(LazyChunkRegex);
            const validChunkGroups = new Set<[chunkIds: string[], entryPoint: string]>();

            // Workaround for a chunk that depends on the ChannelMessage component but may be be force loaded before
            // the chunk containing the component
            const shouldForceDefer = factoryCode.includes(".Messages.GUILD_FEED_UNFEATURE_BUTTON_TEXT");

            await Promise.all(Array.from(lazyChunks).map(async ([, rawChunkIds, entryPoint]) => {
                const chunkIds = rawChunkIds ? Array.from(rawChunkIds.matchAll(Webpack.ChunkIdsRegex)).map(m => m[1]) : [];

                if (chunkIds.length === 0) {
                    return;
                }

                let invalidChunkGroup = false;

                for (const id of chunkIds) {
                    if (wreq.u(id) == null || wreq.u(id) === "undefined.js") continue;

                    const isWorkerAsset = await fetch(wreq.p + wreq.u(id))
                        .then(r => r.text())
                        .then(t => t.includes("importScripts("));

                    if (isWorkerAsset) {
                        invalidChunks.add(id);
                        invalidChunkGroup = true;
                        continue;
                    }

                    validChunks.add(id);
                }

                if (!invalidChunkGroup) {
                    validChunkGroups.add([chunkIds, entryPoint]);
                }
            }));

            // Loads all found valid chunk groups
            await Promise.all(
                Array.from(validChunkGroups)
                    .map(([chunkIds]) =>
                        Promise.all(chunkIds.map(id => wreq.e(id)))
                    )
            );

            // Requires the entry points for all valid chunk groups
            for (const [, entryPoint] of validChunkGroups) {
                try {
                    if (shouldForceDefer) {
                        deferredRequires.add(entryPoint);
                        continue;
                    }

                    if (wreq.m[entryPoint]) wreq(entryPoint);
                } catch (err) {
                    console.error(err);
                }
            }

            // setImmediate to only check if all chunks were loaded after this function resolves
            // We check if all chunks were loaded every time a factory is loaded
            // If we are still looking for chunks in the other factories, the array will have that factory's chunk search promise not resolved
            // But, if all chunk search promises are resolved, this means we found every lazy chunk loaded by Discord code and manually loaded them
            setTimeout(() => {
                let allResolved = true;

                for (let i = 0; i < chunksSearchPromises.length; i++) {
                    const isResolved = chunksSearchPromises[i]();

                    if (isResolved) {
                        // Remove finished promises to avoid having to iterate through a huge array everytime
                        chunksSearchPromises.splice(i--, 1);
                    } else {
                        allResolved = false;
                    }
                }

                if (allResolved) chunksSearchingResolve();
            }, 0);
        }

        function factoryListener(factory: AnyModuleFactory | ModuleFactory) {
            let isResolved = false;
            searchAndLoadLazyChunks(String(factory))
                .then(() => isResolved = true)
                .catch(() => isResolved = true);

            chunksSearchPromises.push(() => isResolved);
        }

        Webpack.factoryListeners.add(factoryListener);
        for (const factoryId in wreq.m) {
            factoryListener(wreq.m[factoryId]);
        }

        await chunksSearchingDone;
        Webpack.factoryListeners.delete(factoryListener);

        // Require deferred entry points
        for (const deferredRequire of deferredRequires) {
            wreq(deferredRequire);
        }

        // All chunks Discord has mapped to asset files, even if they are not used anymore
        const allChunks = [] as string[];

        // Matches "id" or id:
        for (const currentMatch of String(wreq.u).matchAll(/(?:"(\d+?)")|(?:(\d+?):)/g)) {
            const id = currentMatch[1] ?? currentMatch[2];
            if (id == null) continue;

            allChunks.push(id);
        }

        if (allChunks.length === 0) throw new Error("Failed to get all chunks");

        // Chunks that are not loaded (not used) by Discord code anymore
        const chunksLeft = allChunks.filter(id => {
            return !(validChunks.has(id) || invalidChunks.has(id));
        });

        await Promise.all(chunksLeft.map(async id => {
            const isWorkerAsset = await fetch(wreq.p + wreq.u(id))
                .then(r => r.text())
                .then(t => t.includes("importScripts("));

            // Loads and requires a chunk
<<<<<<< HEAD
            if (!isWasm) {
                await wreq.e(id);
                if (wreq.m[id]) wreq(id);
=======
            if (!isWorkerAsset) {
                await wreq.e(id as any);
                // Technically, the id of the chunk does not match the entry point
                // But, still try it because we have no way to get the actual entry point
                if (wreq.m[id]) wreq(id as any);
>>>>>>> fc8a0e49
            }
        }));

        LazyChunkLoaderLogger.log("Finished loading all chunks!");
    } catch (e) {
        LazyChunkLoaderLogger.log("A fatal error occurred:", e);
    }
}<|MERGE_RESOLUTION|>--- conflicted
+++ resolved
@@ -156,17 +156,11 @@
                 .then(t => t.includes("importScripts("));
 
             // Loads and requires a chunk
-<<<<<<< HEAD
-            if (!isWasm) {
-                await wreq.e(id);
-                if (wreq.m[id]) wreq(id);
-=======
             if (!isWorkerAsset) {
                 await wreq.e(id as any);
                 // Technically, the id of the chunk does not match the entry point
                 // But, still try it because we have no way to get the actual entry point
                 if (wreq.m[id]) wreq(id as any);
->>>>>>> fc8a0e49
             }
         }));
 
