/*
 * Vencord, a modification for Discord's desktop app
 * Copyright (c) 2022 Vendicated and contributors
 *
 * This program is free software: you can redistribute it and/or modify
 * it under the terms of the GNU General Public License as published by
 * the Free Software Foundation, either version 3 of the License, or
 * (at your option) any later version.
 *
 * This program is distributed in the hope that it will be useful,
 * but WITHOUT ANY WARRANTY; without even the implied warranty of
 * MERCHANTABILITY or FITNESS FOR A PARTICULAR PURPOSE.  See the
 * GNU General Public License for more details.
 *
 * You should have received a copy of the GNU General Public License
 * along with this program.  If not, see <https://www.gnu.org/licenses/>.
*/

import "./PluginModal.css";

import { generateId } from "@api/Commands";
import { useSettings } from "@api/Settings";
import { classNameFactory } from "@api/Styles";
import ErrorBoundary from "@components/ErrorBoundary";
import { Flex } from "@components/Flex";
import { gitRemote } from "@shared/vencordUserAgent";
import { proxyLazy } from "@utils/lazy";
import { Margins } from "@utils/margins";
import { classes, isObjectEmpty } from "@utils/misc";
<<<<<<< HEAD
import { ModalCloseButton, ModalContent, ModalFooter, ModalHeader, ModalProps, ModalRoot, ModalSize } from "@utils/modal";
import { t } from "@utils/translation";
=======
import { ModalCloseButton, ModalContent, ModalFooter, ModalHeader, ModalProps, ModalRoot, ModalSize, openModal } from "@utils/modal";
>>>>>>> 77492061
import { OptionType, Plugin } from "@utils/types";
import { findByPropsLazy, findComponentByCodeLazy } from "@webpack";
import { Button, Clickable, FluxDispatcher, Forms, React, Text, Tooltip, UserStore, UserUtils } from "@webpack/common";
import { User } from "discord-types/general";
import { Constructor } from "type-fest";

import { PluginMeta } from "~plugins";

import {
    ISettingElementProps,
    SettingBooleanComponent,
    SettingCustomComponent,
    SettingNumericComponent,
    SettingSelectComponent,
    SettingSliderComponent,
    SettingTextComponent
} from "./components";
import { openContributorModal } from "./ContributorModal";
import { GithubButton, WebsiteButton } from "./LinkIconButton";

const cl = classNameFactory("vc-plugin-modal-");

const UserSummaryItem = findComponentByCodeLazy("defaultRenderUser", "showDefaultAvatarsForNullUsers");
const AvatarStyles = findByPropsLazy("moreUsers", "emptyUser", "avatarContainer", "clickableAvatar");
const UserRecord: Constructor<Partial<User>> = proxyLazy(() => UserStore.getCurrentUser().constructor) as any;

interface PluginModalProps extends ModalProps {
    plugin: Plugin;
    onRestartNeeded(): void;
}

function makeDummyUser(user: { username: string; id?: string; avatar?: string; }) {
    const newUser = new UserRecord({
        username: user.username,
        id: user.id ?? generateId(),
        avatar: user.avatar,
        /** To stop discord making unwanted requests... */
        bot: true,
    });
    FluxDispatcher.dispatch({
        type: "USER_UPDATE",
        user: newUser,
    });
    return newUser;
}

const Components: Record<OptionType, React.ComponentType<ISettingElementProps<any>>> = {
    [OptionType.STRING]: SettingTextComponent,
    [OptionType.NUMBER]: SettingNumericComponent,
    [OptionType.BIGINT]: SettingNumericComponent,
    [OptionType.BOOLEAN]: SettingBooleanComponent,
    [OptionType.SELECT]: SettingSelectComponent,
    [OptionType.SLIDER]: SettingSliderComponent,
    [OptionType.COMPONENT]: SettingCustomComponent
};

export default function PluginModal({ plugin, onRestartNeeded, onClose, transitionState }: PluginModalProps) {
    const [authors, setAuthors] = React.useState<Partial<User>[]>([]);

    const pluginSettings = useSettings().plugins[plugin.name];

    const [tempSettings, setTempSettings] = React.useState<Record<string, any>>({});

    const [errors, setErrors] = React.useState<Record<string, boolean>>({});
    const [saveError, setSaveError] = React.useState<string | null>(null);

    const canSubmit = () => Object.values(errors).every(e => !e);

    const hasSettings = Boolean(pluginSettings && plugin.options && !isObjectEmpty(plugin.options));

    React.useEffect(() => {
        (async () => {
            for (const user of plugin.authors.slice(0, 6)) {
                const author = user.id
                    ? await UserUtils.getUser(`${user.id}`)
                        .catch(() => makeDummyUser({ username: user.name }))
                    : makeDummyUser({ username: user.name });

                setAuthors(a => [...a, author]);
            }
        })();
    }, []);

    async function saveAndClose() {
        if (!plugin.options) {
            onClose();
            return;
        }

        if (plugin.beforeSave) {
            const result = await Promise.resolve(plugin.beforeSave(tempSettings));
            if (result !== true) {
                setSaveError(result);
                return;
            }
        }

        let restartNeeded = false;
        for (const [key, value] of Object.entries(tempSettings)) {
            const option = plugin.options[key];
            pluginSettings[key] = value;
            option?.onChange?.(value);
            if (option?.restartNeeded) restartNeeded = true;
        }
        if (restartNeeded) onRestartNeeded();
        onClose();
    }

    function renderSettings() {
        if (!hasSettings || !plugin.options) {
            return <Forms.FormText>{t("vencord.noSettings")}</Forms.FormText>;
        } else {
            const options = Object.entries(plugin.options).map(([key, setting]) => {
                if (setting.hidden) return null;

                function onChange(newValue: any) {
                    setTempSettings(s => ({ ...s, [key]: newValue }));
                }

                function onError(hasError: boolean) {
                    setErrors(e => ({ ...e, [key]: hasError }));
                }

                const Component = Components[setting.type];
                return (
                    <Component
                        id={key}
                        key={key}
                        option={setting}
                        onChange={onChange}
                        onError={onError}
                        pluginSettings={pluginSettings}
                        definedSettings={plugin.settings}
                    />
                );
            });

            return <Flex flexDirection="column" style={{ gap: 12, marginBottom: 16 }}>{options}</Flex>;
        }
    }

    function renderMoreUsers(_label: string, count: number) {
        const sliceCount = plugin.authors.length - count;
        const sliceStart = plugin.authors.length - sliceCount;
        const sliceEnd = sliceStart + plugin.authors.length - count;

        return (
            <Tooltip text={plugin.authors.slice(sliceStart, sliceEnd).map(u => u.name).join(", ")}>
                {({ onMouseEnter, onMouseLeave }) => (
                    <div
                        className={AvatarStyles.moreUsers}
                        onMouseEnter={onMouseEnter}
                        onMouseLeave={onMouseLeave}
                    >
                        +{sliceCount}
                    </div>
                )}
            </Tooltip>
        );
    }

    /*
    function switchToPopout() {
        onClose();

        const PopoutKey = `DISCORD_VENCORD_PLUGIN_SETTINGS_MODAL_${plugin.name}`;
        PopoutActions.open(
            PopoutKey,
            () => <PluginModal
                transitionState={transitionState}
                plugin={plugin}
                onRestartNeeded={onRestartNeeded}
                onClose={() => PopoutActions.close(PopoutKey)}
            />
        );
    }
    */

    const pluginMeta = PluginMeta[plugin.name];

    return (
        <ModalRoot transitionState={transitionState} size={ModalSize.MEDIUM} className="vc-text-selectable">
            <ModalHeader separator={false}>
                <Text variant="heading-lg/semibold" style={{ flexGrow: 1 }}>{plugin.name}</Text>

                {/*
                <Button look={Button.Looks.BLANK} onClick={switchToPopout}>
                    <OpenExternalIcon aria-label="Open in Popout" />
                </Button>
                */}
                <ModalCloseButton onClick={onClose} />
            </ModalHeader>
            <ModalContent>
                <Forms.FormSection>
                    <Flex className={cl("info")}>
                        <Forms.FormText className={cl("description")}>{plugin.description}</Forms.FormText>
                        {!pluginMeta.userPlugin && (
                            <div className="vc-settings-modal-links">
                                <WebsiteButton
                                    text="View more info"
                                    href={`https://vencord.dev/plugins/${plugin.name}`}
                                />
                                <GithubButton
                                    text="View source code"
                                    href={`https://github.com/${gitRemote}/tree/main/src/plugins/${pluginMeta.folderName}`}
                                />
                            </div>
                        )}
                    </Flex>
                    <Forms.FormTitle tag="h3" style={{ marginTop: 8, marginBottom: 0 }}>Authors</Forms.FormTitle>
                    <div style={{ width: "fit-content", marginBottom: 8 }}>
                        <UserSummaryItem
                            users={authors}
                            count={plugin.authors.length}
                            guildId={undefined}
                            renderIcon={false}
                            max={6}
                            showDefaultAvatarsForNullUsers
                            showUserPopout
                            renderMoreUsers={renderMoreUsers}
                            renderUser={(user: User) => (
                                <Clickable
                                    className={AvatarStyles.clickableAvatar}
                                    onClick={() => openContributorModal(user)}
                                >
                                    <img
                                        className={AvatarStyles.avatar}
                                        src={user.getAvatarURL(void 0, 80, true)}
                                        alt={user.username}
                                        title={user.username}
                                    />
                                </Clickable>
                            )}
                        />
                    </div>
                </Forms.FormSection>
                {!!plugin.settingsAboutComponent && (
                    <div className={classes(Margins.bottom8, "vc-text-selectable")}>
                        <Forms.FormSection>
                            <ErrorBoundary message="An error occurred while rendering this plugin's custom InfoComponent">
                                <plugin.settingsAboutComponent tempSettings={tempSettings} />
                            </ErrorBoundary>
                        </Forms.FormSection>
                    </div>
                )}
                <Forms.FormSection className={Margins.bottom16}>
                    <Forms.FormTitle tag="h3">{t("vencord.settings")}</Forms.FormTitle>
                    {renderSettings()}
                </Forms.FormSection>
            </ModalContent>
            {hasSettings && <ModalFooter>
                <Flex flexDirection="column" style={{ width: "100%" }}>
                    <Flex style={{ marginLeft: "auto" }}>
                        <Button
                            onClick={onClose}
                            size={Button.Sizes.SMALL}
                            color={Button.Colors.PRIMARY}
                            look={Button.Looks.LINK}
                        >
                            Cancel
                        </Button>
                        <Tooltip text={t("vencord.settingsErrors")} shouldShow={!canSubmit()}>
                            {({ onMouseEnter, onMouseLeave }) => (
                                <Button
                                    size={Button.Sizes.SMALL}
                                    color={Button.Colors.BRAND}
                                    onClick={saveAndClose}
                                    onMouseEnter={onMouseEnter}
                                    onMouseLeave={onMouseLeave}
                                    disabled={!canSubmit()}
                                >
                                    {t("vencord.saveAndClose")}
                                </Button>
                            )}
                        </Tooltip>
                    </Flex>
                    {saveError && <Text variant="text-md/semibold" style={{ color: "var(--text-danger)" }}>{t("vencord.settingsSaveError", { saveError })}</Text>}
                </Flex>
            </ModalFooter>}
        </ModalRoot>
    );
}

export function openPluginModal(plugin: Plugin, onRestartNeeded?: (pluginName: string) => void) {
    openModal(modalProps => (
        <PluginModal
            {...modalProps}
            plugin={plugin}
            onRestartNeeded={() => onRestartNeeded?.(plugin.name)}
        />
    ));
}<|MERGE_RESOLUTION|>--- conflicted
+++ resolved
@@ -27,12 +27,8 @@
 import { proxyLazy } from "@utils/lazy";
 import { Margins } from "@utils/margins";
 import { classes, isObjectEmpty } from "@utils/misc";
-<<<<<<< HEAD
-import { ModalCloseButton, ModalContent, ModalFooter, ModalHeader, ModalProps, ModalRoot, ModalSize } from "@utils/modal";
+import { ModalCloseButton, ModalContent, ModalFooter, ModalHeader, ModalProps, ModalRoot, ModalSize, openModal } from "@utils/modal";
 import { t } from "@utils/translation";
-=======
-import { ModalCloseButton, ModalContent, ModalFooter, ModalHeader, ModalProps, ModalRoot, ModalSize, openModal } from "@utils/modal";
->>>>>>> 77492061
 import { OptionType, Plugin } from "@utils/types";
 import { findByPropsLazy, findComponentByCodeLazy } from "@webpack";
 import { Button, Clickable, FluxDispatcher, Forms, React, Text, Tooltip, UserStore, UserUtils } from "@webpack/common";
