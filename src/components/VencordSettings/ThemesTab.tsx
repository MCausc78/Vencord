/*
 * Vencord, a modification for Discord's desktop app
 * Copyright (c) 2022 Vendicated and contributors
 *
 * This program is free software: you can redistribute it and/or modify
 * it under the terms of the GNU General Public License as published by
 * the Free Software Foundation, either version 3 of the License, or
 * (at your option) any later version.
 *
 * This program is distributed in the hope that it will be useful,
 * but WITHOUT ANY WARRANTY; without even the implied warranty of
 * MERCHANTABILITY or FITNESS FOR A PARTICULAR PURPOSE.  See the
 * GNU General Public License for more details.
 *
 * You should have received a copy of the GNU General Public License
 * along with this program.  If not, see <https://www.gnu.org/licenses/>.
*/

import { useSettings } from "@api/Settings";
import { classNameFactory } from "@api/Styles";
import { Flex } from "@components/Flex";
import { DeleteIcon, FolderIcon, PaintbrushIcon, PencilIcon, PlusIcon, RestartIcon } from "@components/Icons";
import { Link } from "@components/Link";
import { openPluginModal } from "@components/PluginSettings/PluginModal";
import type { UserThemeHeader } from "@main/themes";
import { openInviteModal } from "@utils/discord";
import { Margins } from "@utils/margins";
import { classes } from "@utils/misc";
import { showItemInFolder } from "@utils/native";
import { useAwaiter } from "@utils/react";
import { t } from "@utils/translation";
import { findByPropsLazy, findLazy } from "@webpack";
import { Card, Forms, React, showToast, TabBar, TextArea, useEffect, useRef, useState } from "@webpack/common";
import type { ComponentType, Ref, SyntheticEvent } from "react";

import { AddonCard } from "./AddonCard";
import { QuickAction, QuickActionCard } from "./quickActions";
import { SettingsTab, wrapTab } from "./shared";

type FileInput = ComponentType<{
    ref: Ref<HTMLInputElement>;
    onChange: (e: SyntheticEvent<HTMLInputElement>) => void;
    multiple?: boolean;
    filters?: { name?: string; extensions: string[]; }[];
}>;

const InviteActions = findByPropsLazy("resolveInvite");
const FileInput: FileInput = findLazy(m => m.prototype?.activateUploadDialogue && m.prototype.setRef);
const TextAreaProps = findLazy(m => typeof m.textarea === "string");

const cl = classNameFactory("vc-settings-theme-");

function Validator({ link }: { link: string; }) {
    const [res, err, pending] = useAwaiter(() => fetch(link).then(res => {
        if (res.status > 300) throw `${res.status} ${res.statusText}`;
        const contentType = res.headers.get("Content-Type");
        if (!contentType?.startsWith("text/css") && !contentType?.startsWith("text/plain"))
            throw "Not a CSS file. Remember to use the raw link!";

        return "Okay!";
    }));

    const text = pending
        ? "Checking..."
        : err
            ? `Error: ${err instanceof Error ? err.message : String(err)}`
            : "Valid!";

    return <Forms.FormText style={{
        color: pending ? "var(--text-muted)" : err ? "var(--text-danger)" : "var(--text-positive)"
    }}>{text}</Forms.FormText>;
}

function Validators({ themeLinks }: { themeLinks: string[]; }) {
    if (!themeLinks.length) return null;

    return (
        <>
            <Forms.FormTitle className={Margins.top20} tag="h5">Validator</Forms.FormTitle>
            <Forms.FormText>This section will tell you whether your themes can successfully be loaded</Forms.FormText>
            <div>
                {themeLinks.map(link => (
                    <Card style={{
                        padding: ".5em",
                        marginBottom: ".5em",
                        marginTop: ".5em"
                    }} key={link}>
                        <Forms.FormTitle tag="h5" style={{
                            overflowWrap: "break-word"
                        }}>
                            {link}
                        </Forms.FormTitle>
                        <Validator link={link} />
                    </Card>
                ))}
            </div>
        </>
    );
}

interface ThemeCardProps {
    theme: UserThemeHeader;
    enabled: boolean;
    onChange: (enabled: boolean) => void;
    onDelete: () => void;
}

function ThemeCard({ theme, enabled, onChange, onDelete }: ThemeCardProps) {
    return (
        <AddonCard
            name={theme.name}
            description={theme.description}
            author={theme.author}
            enabled={enabled}
            setEnabled={onChange}
            infoButton={
                IS_WEB && (
                    <div style={{ cursor: "pointer", color: "var(--status-danger" }} onClick={onDelete}>
                        <DeleteIcon />
                    </div>
                )
            }
            footer={
                <Flex flexDirection="row" style={{ gap: "0.2em" }}>
                    {!!theme.website && <Link href={theme.website}>Website</Link>}
                    {!!(theme.website && theme.invite) && " • "}
                    {!!theme.invite && (
                        <Link
                            href={`https://discord.gg/${theme.invite}`}
                            onClick={async e => {
                                e.preventDefault();
                                theme.invite != null && openInviteModal(theme.invite).catch(() => showToast("Invalid or expired invite"));
                            }}
                        >
                            Discord Server
                        </Link>
                    )}
                </Flex>
            }
        />
    );
}

enum ThemeTab {
    LOCAL,
    ONLINE
}

function ThemesTab() {
    const settings = useSettings(["themeLinks", "enabledThemes"]);

    const fileInputRef = useRef<HTMLInputElement>(null);
    const [currentTab, setCurrentTab] = useState(ThemeTab.LOCAL);
    const [themeText, setThemeText] = useState(settings.themeLinks.join("\n"));
    const [userThemes, setUserThemes] = useState<UserThemeHeader[] | null>(null);
    const [themeDir, , themeDirPending] = useAwaiter(VencordNative.themes.getThemesDir);

    useEffect(() => {
        refreshLocalThemes();
    }, []);

    async function refreshLocalThemes() {
        const themes = await VencordNative.themes.getThemesList();
        setUserThemes(themes);
    }

    // When a local theme is enabled/disabled, update the settings
    function onLocalThemeChange(fileName: string, value: boolean) {
        if (value) {
            if (settings.enabledThemes.includes(fileName)) return;
            settings.enabledThemes = [...settings.enabledThemes, fileName];
        } else {
            settings.enabledThemes = settings.enabledThemes.filter(f => f !== fileName);
        }
    }

    async function onFileUpload(e: SyntheticEvent<HTMLInputElement>) {
        e.stopPropagation();
        e.preventDefault();
        if (!e.currentTarget?.files?.length) return;
        const { files } = e.currentTarget;

        const uploads = Array.from(files, file => {
            const { name } = file;
            if (!name.endsWith(".css")) return;

            return new Promise<void>((resolve, reject) => {
                const reader = new FileReader();
                reader.onload = () => {
                    VencordNative.themes.uploadTheme(name, reader.result as string)
                        .then(resolve)
                        .catch(reject);
                };
                reader.readAsText(file);
            });
        });

        await Promise.all(uploads);
        refreshLocalThemes();
    }

    function renderLocalThemes() {
        return (
            <>
                <Card className="vc-settings-card">
                    <Forms.FormTitle tag="h5">{t("vencord.themes.findThemes")}</Forms.FormTitle>
                    <div style={{ marginBottom: ".5em", display: "flex", flexDirection: "column" }}>
                        <Link style={{ marginRight: ".5em" }} href="https://betterdiscord.app/themes">
                            {t("vencord.themes.betterDiscord")}
                        </Link>
                        <Link href="https://github.com/search?q=discord+theme">GitHub</Link>
                    </div>
                    <Forms.FormText>{t("vencord.themes.betterDiscordNote")}</Forms.FormText>
                </Card>

<<<<<<< HEAD
                <Forms.FormSection title={t("vencord.themes.local")}>
                    <Card className="vc-settings-quick-actions-card">
                        <>
                            {IS_WEB ?
                                (
                                    <Button
                                        size={Button.Sizes.SMALL}
                                        disabled={themeDirPending}
                                    >
                                        {t("vencord.themes.upload")}
                                        <FileInput
                                            ref={fileInputRef}
                                            onChange={onFileUpload}
                                            multiple={true}
                                            filters={[{ extensions: ["css"] }]}
                                        />
                                    </Button>
=======
                <Forms.FormSection title="Local Themes">
                    <QuickActionCard>
                        <>
                            {IS_WEB ?
                                (
                                    <QuickAction
                                        text={
                                            <span style={{ position: "relative" }}>
                                                Upload Theme
                                                <FileInput
                                                    ref={fileInputRef}
                                                    onChange={onFileUpload}
                                                    multiple={true}
                                                    filters={[{ extensions: ["css"] }]}
                                                />
                                            </span>
                                        }
                                        Icon={PlusIcon}
                                    />
>>>>>>> 319a99c2
                                ) : (
                                    <QuickAction
                                        text="Open Themes Folder"
                                        action={() => showItemInFolder(themeDir!)}
                                        disabled={themeDirPending}
<<<<<<< HEAD
                                    >
                                        {t("vencord.themes.openFolder")}
                                    </Button>
                                )}
                            <Button
                                onClick={refreshLocalThemes}
                                size={Button.Sizes.SMALL}
                            >
                                {t("vencord.themes.loadMissing")}
                            </Button>
                            <Button
                                onClick={() => VencordNative.quickCss.openEditor()}
                                size={Button.Sizes.SMALL}
                            >
                                {t("vencord.themes.editQuickCss")}
                            </Button>

                            {Vencord.Settings.plugins.ClientTheme.enabled && (
                                <Button
                                    onClick={() => openModal(modalProps => (
                                        <PluginModal
                                            {...modalProps}
                                            plugin={Vencord.Plugins.plugins.ClientTheme}
                                            onRestartNeeded={() => { }}
                                        />
                                    ))}
                                    size={Button.Sizes.SMALL}
                                >
                                    {t("clientTheme.edit")}
                                </Button>
=======
                                        Icon={FolderIcon}
                                    />
                                )}
                            <QuickAction
                                text="Load missing Themes"
                                action={refreshLocalThemes}
                                Icon={RestartIcon}
                            />
                            <QuickAction
                                text="Edit QuickCSS"
                                action={() => VencordNative.quickCss.openEditor()}
                                Icon={PaintbrushIcon}
                            />

                            {Vencord.Settings.plugins.ClientTheme.enabled && (
                                <QuickAction
                                    text="Edit ClientTheme"
                                    action={() => openPluginModal(Vencord.Plugins.plugins.ClientTheme)}
                                    Icon={PencilIcon}
                                />
>>>>>>> 319a99c2
                            )}
                        </>
                    </QuickActionCard>

                    <div className={cl("grid")}>
                        {userThemes?.map(theme => (
                            <ThemeCard
                                key={theme.fileName}
                                enabled={settings.enabledThemes.includes(theme.fileName)}
                                onChange={enabled => onLocalThemeChange(theme.fileName, enabled)}
                                onDelete={async () => {
                                    onLocalThemeChange(theme.fileName, false);
                                    await VencordNative.themes.deleteTheme(theme.fileName);
                                    refreshLocalThemes();
                                }}
                                theme={theme}
                            />
                        ))}
                    </div>
                </Forms.FormSection>
            </>
        );
    }

    // When the user leaves the online theme textbox, update the settings
    function onBlur() {
        settings.themeLinks = [...new Set(
            themeText
                .trim()
                .split(/\n+/)
                .map(s => s.trim())
                .filter(Boolean)
        )];
    }

    function renderOnlineThemes() {
        return (
            <>
                <Card className="vc-settings-card vc-text-selectable">
                    <Forms.FormTitle tag="h5">{t("vencord.themes.pasteLinks")}</Forms.FormTitle>
                    <Forms.FormText>{t("vencord.themes.oneLinkPerLine")}</Forms.FormText>
                    <Forms.FormText>{t("vencord.themes.useDirect")}</Forms.FormText>
                </Card>

                <Forms.FormSection title={t("vencord.themes.online")} tag="h5">
                    <TextArea
                        value={themeText}
                        onChange={setThemeText}
                        className={classes(TextAreaProps.textarea, "vc-settings-theme-links")}
                        placeholder="Theme Links"
                        spellCheck={false}
                        onBlur={onBlur}
                        rows={10}
                    />
                    <Validators themeLinks={settings.themeLinks} />
                </Forms.FormSection>
            </>
        );
    }

    return (
        <SettingsTab title="Themes">
            <TabBar
                type="top"
                look="brand"
                className="vc-settings-tab-bar"
                selectedItem={currentTab}
                onItemSelect={setCurrentTab}
            >
                <TabBar.Item
                    className="vc-settings-tab-bar-item"
                    id={ThemeTab.LOCAL}
                >
                    {t("vencord.themes.local")}
                </TabBar.Item>
                <TabBar.Item
                    className="vc-settings-tab-bar-item"
                    id={ThemeTab.ONLINE}
                >
                    {t("vencord.themes.online")}
                </TabBar.Item>
            </TabBar>

            {currentTab === ThemeTab.LOCAL && renderLocalThemes()}
            {currentTab === ThemeTab.ONLINE && renderOnlineThemes()}
        </SettingsTab>
    );
}

export default wrapTab(ThemesTab, "Themes");<|MERGE_RESOLUTION|>--- conflicted
+++ resolved
@@ -213,7 +213,6 @@
                     <Forms.FormText>{t("vencord.themes.betterDiscordNote")}</Forms.FormText>
                 </Card>
 
-<<<<<<< HEAD
                 <Forms.FormSection title={t("vencord.themes.local")}>
                     <Card className="vc-settings-quick-actions-card">
                         <>
@@ -231,33 +230,11 @@
                                             filters={[{ extensions: ["css"] }]}
                                         />
                                     </Button>
-=======
-                <Forms.FormSection title="Local Themes">
-                    <QuickActionCard>
-                        <>
-                            {IS_WEB ?
-                                (
-                                    <QuickAction
-                                        text={
-                                            <span style={{ position: "relative" }}>
-                                                Upload Theme
-                                                <FileInput
-                                                    ref={fileInputRef}
-                                                    onChange={onFileUpload}
-                                                    multiple={true}
-                                                    filters={[{ extensions: ["css"] }]}
-                                                />
-                                            </span>
-                                        }
-                                        Icon={PlusIcon}
-                                    />
->>>>>>> 319a99c2
                                 ) : (
                                     <QuickAction
-                                        text="Open Themes Folder"
+                                        text={t("vencord.themes.openFolder")}
                                         action={() => showItemInFolder(themeDir!)}
                                         disabled={themeDirPending}
-<<<<<<< HEAD
                                     >
                                         {t("vencord.themes.openFolder")}
                                     </Button>
@@ -288,28 +265,6 @@
                                 >
                                     {t("clientTheme.edit")}
                                 </Button>
-=======
-                                        Icon={FolderIcon}
-                                    />
-                                )}
-                            <QuickAction
-                                text="Load missing Themes"
-                                action={refreshLocalThemes}
-                                Icon={RestartIcon}
-                            />
-                            <QuickAction
-                                text="Edit QuickCSS"
-                                action={() => VencordNative.quickCss.openEditor()}
-                                Icon={PaintbrushIcon}
-                            />
-
-                            {Vencord.Settings.plugins.ClientTheme.enabled && (
-                                <QuickAction
-                                    text="Edit ClientTheme"
-                                    action={() => openPluginModal(Vencord.Plugins.plugins.ClientTheme)}
-                                    Icon={PencilIcon}
-                                />
->>>>>>> 319a99c2
                             )}
                         </>
                     </QuickActionCard>
