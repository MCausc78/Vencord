--- conflicted
+++ resolved
@@ -16,14 +16,9 @@
  * along with this program.  If not, see <https://www.gnu.org/licenses/>.
 */
 
-<<<<<<< HEAD
 import { NoopComponent } from "@utils/react";
-=======
-import { filters, findByPropsLazy, waitFor } from "@webpack";
->>>>>>> 09c6c16c
+import { filters, findByProps, findComponent, findComponentByCode, findExportedComponent } from "@webpack";
 
-// eslint-disable-next-line path-alias/no-relative
-import { filters, findByProps, findComponent, findComponentByCode, findExportedComponent } from "../api";
 import * as t from "./types/components";
 
 export let Card: t.Card = NoopComponent as any;
