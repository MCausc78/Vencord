/*
 * Vencord, a modification for Discord's desktop app
 * Copyright (c) 2023 Vendicated and contributors
 *
 * This program is free software: you can redistribute it and/or modify
 * it under the terms of the GNU General Public License as published by
 * the Free Software Foundation, either version 3 of the License, or
 * (at your option) any later version.
 *
 * This program is distributed in the hope that it will be useful,
 * but WITHOUT ANY WARRANTY; without even the implied warranty of
 * MERCHANTABILITY or FITNESS FOR A PARTICULAR PURPOSE.  See the
 * GNU General Public License for more details.
 *
 * You should have received a copy of the GNU General Public License
 * along with this program.  If not, see <https://www.gnu.org/licenses/>.
*/

import { NoopComponent } from "@utils/react";

// eslint-disable-next-line path-alias/no-relative
import { filters, find, findComponent, findExportedComponent } from "../api";
import * as t from "./types/components";

<<<<<<< HEAD
export let Card: t.Card = NoopComponent as any;
export let Button: t.Button = NoopComponent as any;
export let Switch: t.Switch = NoopComponent;
export let Tooltip: t.Tooltip = NoopComponent as any;
export let TextInput: t.TextInput = NoopComponent as any;
export let TextArea: t.TextArea = NoopComponent;
export let Text: t.Text = NoopComponent;
export let Heading: t.Heading = NoopComponent;
export let Select: t.Select = NoopComponent;
export let SearchableSelect: t.SearchableSelect = NoopComponent;
export let Slider: t.Slider = NoopComponent;
=======
export let Forms = {} as {
    FormTitle: t.FormTitle,
    FormSection: t.FormSection,
    FormDivider: t.FormDivider,
    FormText: t.FormText,
};

export let Card: t.Card;
export let Button: t.Button;
export let Switch: t.Switch;
export let Tooltip: t.Tooltip;
export let TooltipContainer: t.TooltipContainer;
export let TextInput: t.TextInput;
export let TextArea: t.TextArea;
export let Text: t.Text;
export let Heading: t.Heading;
export let Select: t.Select;
export let SearchableSelect: t.SearchableSelect;
export let Slider: t.Slider;
>>>>>>> 14e11973
export let ButtonLooks: t.ButtonLooks;
export let Popout: t.Popout = NoopComponent as any;
export let Dialog: t.Dialog = NoopComponent;
export let TabBar: t.TabBar = NoopComponent as any;
export let Paginator: t.Paginator = NoopComponent;
export let ScrollerThin: t.ScrollerThin = NoopComponent;
export let Clickable: t.Clickable = NoopComponent;
export let Avatar: t.Avatar = NoopComponent;
export let FocusLock: t.FocusLock = NoopComponent;
export let useToken: t.useToken;

export const MaskedLink = findComponent<t.MaskedLinkProps>(filters.byComponentCode("MASKED_LINK)"));
export const Timestamp = findComponent<t.TimestampProps>(filters.byComponentCode(".Messages.MESSAGE_EDITED_TIMESTAMP_A11Y_LABEL.format"));
export const Flex = findComponent(filters.byProps("Justify", "Align", "Wrap")) as t.Flex;

export const OAuth2AuthorizeModal = findExportedComponent("OAuth2AuthorizeModal");

export const Forms = find<t.Forms>(filters.byProps("FormItem", "Button"), m => {
    ({
        useToken,
        Card,
        Button,
        FormSwitch: Switch,
        Tooltip,
        TooltipContainer,
        TextInput,
        TextArea,
        Text,
        Select,
        SearchableSelect,
        Slider,
        ButtonLooks,
        TabBar,
        Popout,
        Dialog,
        Paginator,
        ScrollerThin,
        Clickable,
        Avatar,
        FocusLock,
        Heading
    } = m);

    return m;
});<|MERGE_RESOLUTION|>--- conflicted
+++ resolved
@@ -22,11 +22,11 @@
 import { filters, find, findComponent, findExportedComponent } from "../api";
 import * as t from "./types/components";
 
-<<<<<<< HEAD
 export let Card: t.Card = NoopComponent as any;
 export let Button: t.Button = NoopComponent as any;
 export let Switch: t.Switch = NoopComponent;
 export let Tooltip: t.Tooltip = NoopComponent as any;
+export let TooltipContainer: t.TooltipContainer = NoopComponent as any;
 export let TextInput: t.TextInput = NoopComponent as any;
 export let TextArea: t.TextArea = NoopComponent;
 export let Text: t.Text = NoopComponent;
@@ -34,27 +34,6 @@
 export let Select: t.Select = NoopComponent;
 export let SearchableSelect: t.SearchableSelect = NoopComponent;
 export let Slider: t.Slider = NoopComponent;
-=======
-export let Forms = {} as {
-    FormTitle: t.FormTitle,
-    FormSection: t.FormSection,
-    FormDivider: t.FormDivider,
-    FormText: t.FormText,
-};
-
-export let Card: t.Card;
-export let Button: t.Button;
-export let Switch: t.Switch;
-export let Tooltip: t.Tooltip;
-export let TooltipContainer: t.TooltipContainer;
-export let TextInput: t.TextInput;
-export let TextArea: t.TextArea;
-export let Text: t.Text;
-export let Heading: t.Heading;
-export let Select: t.Select;
-export let SearchableSelect: t.SearchableSelect;
-export let Slider: t.Slider;
->>>>>>> 14e11973
 export let ButtonLooks: t.ButtonLooks;
 export let Popout: t.Popout = NoopComponent as any;
 export let Dialog: t.Dialog = NoopComponent;
