/*
 * Vencord, a modification for Discord's desktop app
 * Copyright (c) 2023 Vendicated and contributors
 *
 * This program is free software: you can redistribute it and/or modify
 * it under the terms of the GNU General Public License as published by
 * the Free Software Foundation, either version 3 of the License, or
 * (at your option) any later version.
 *
 * This program is distributed in the hope that it will be useful,
 * but WITHOUT ANY WARRANTY; without even the implied warranty of
 * MERCHANTABILITY or FITNESS FOR A PARTICULAR PURPOSE.  See the
 * GNU General Public License for more details.
 *
 * You should have received a copy of the GNU General Public License
 * along with this program.  If not, see <https://www.gnu.org/licenses/>.
*/

import { NoopComponent } from "@utils/react";
import { filters, findByProps, findComponent, findComponentByCode, findExportedComponent } from "@webpack";

import * as t from "./types/components";

<<<<<<< HEAD
export let Card: t.Card = NoopComponent as any;
export let Button: t.Button = NoopComponent as any;
export let Switch: t.Switch = NoopComponent;
export let Tooltip: t.Tooltip = NoopComponent as any;
export let TooltipContainer: t.TooltipContainer = NoopComponent as any;
export let TextInput: t.TextInput = NoopComponent as any;
export let TextArea: t.TextArea = NoopComponent;
export let Text: t.Text = NoopComponent;
export let Heading: t.Heading = NoopComponent;
export let Select: t.Select = NoopComponent;
export let SearchableSelect: t.SearchableSelect = NoopComponent;
export let Slider: t.Slider = NoopComponent;
=======
export let Forms = {} as {
    FormTitle: t.FormTitle,
    FormSection: t.FormSection,
    FormDivider: t.FormDivider,
    FormText: t.FormText,
};

export let Icons = {} as t.Icons;

export let Card: t.Card;
export let Button: t.Button;
export let Switch: t.Switch;
export let Tooltip: t.Tooltip;
export let TooltipContainer: t.TooltipContainer;
export let TextInput: t.TextInput;
export let TextArea: t.TextArea;
export let Text: t.Text;
export let Heading: t.Heading;
export let Select: t.Select;
export let SearchableSelect: t.SearchableSelect;
export let Slider: t.Slider;
>>>>>>> 8afd79dd
export let ButtonLooks: t.ButtonLooks;
export let Popout: t.Popout = NoopComponent as any;
export let Dialog: t.Dialog = NoopComponent;
export let TabBar: t.TabBar = NoopComponent as any;
export let Paginator: t.Paginator = NoopComponent;
export let ScrollerThin: t.ScrollerThin = NoopComponent;
export let Clickable: t.Clickable = NoopComponent;
export let Avatar: t.Avatar = NoopComponent;
export let FocusLock: t.FocusLock = NoopComponent;
export let useToken: t.useToken;

export const MaskedLink = findComponentByCode<t.MaskedLinkProps>("MASKED_LINK)");
export const Timestamp = findComponentByCode<t.TimestampProps>(".Messages.MESSAGE_EDITED_TIMESTAMP_A11Y_LABEL.format");
export const Flex = findComponent(filters.byProps("Justify", "Align", "Wrap")) as t.Flex;

export const OAuth2AuthorizeModal = findExportedComponent("OAuth2AuthorizeModal");

export const Forms = findByProps<t.Forms>("FormItem", "Button", m => {
    ({
        useToken,
        Card,
        Button,
        FormSwitch: Switch,
        Tooltip,
        TooltipContainer,
        TextInput,
        TextArea,
        Text,
        Select,
        SearchableSelect,
        Slider,
        ButtonLooks,
        TabBar,
        Popout,
        Dialog,
        Paginator,
        ScrollerThin,
        Clickable,
        Avatar,
        FocusLock,
        Heading
    } = m);
<<<<<<< HEAD

    return m;
=======
    Forms = m;
    Icons = m;
>>>>>>> 8afd79dd
});<|MERGE_RESOLUTION|>--- conflicted
+++ resolved
@@ -21,7 +21,6 @@
 
 import * as t from "./types/components";
 
-<<<<<<< HEAD
 export let Card: t.Card = NoopComponent as any;
 export let Button: t.Button = NoopComponent as any;
 export let Switch: t.Switch = NoopComponent;
@@ -34,29 +33,6 @@
 export let Select: t.Select = NoopComponent;
 export let SearchableSelect: t.SearchableSelect = NoopComponent;
 export let Slider: t.Slider = NoopComponent;
-=======
-export let Forms = {} as {
-    FormTitle: t.FormTitle,
-    FormSection: t.FormSection,
-    FormDivider: t.FormDivider,
-    FormText: t.FormText,
-};
-
-export let Icons = {} as t.Icons;
-
-export let Card: t.Card;
-export let Button: t.Button;
-export let Switch: t.Switch;
-export let Tooltip: t.Tooltip;
-export let TooltipContainer: t.TooltipContainer;
-export let TextInput: t.TextInput;
-export let TextArea: t.TextArea;
-export let Text: t.Text;
-export let Heading: t.Heading;
-export let Select: t.Select;
-export let SearchableSelect: t.SearchableSelect;
-export let Slider: t.Slider;
->>>>>>> 8afd79dd
 export let ButtonLooks: t.ButtonLooks;
 export let Popout: t.Popout = NoopComponent as any;
 export let Dialog: t.Dialog = NoopComponent;
@@ -67,6 +43,8 @@
 export let Avatar: t.Avatar = NoopComponent;
 export let FocusLock: t.FocusLock = NoopComponent;
 export let useToken: t.useToken;
+
+export let Icons = {} as t.Icons;
 
 export const MaskedLink = findComponentByCode<t.MaskedLinkProps>("MASKED_LINK)");
 export const Timestamp = findComponentByCode<t.TimestampProps>(".Messages.MESSAGE_EDITED_TIMESTAMP_A11Y_LABEL.format");
@@ -99,11 +77,7 @@
         FocusLock,
         Heading
     } = m);
-<<<<<<< HEAD
 
+    Icons = m;
     return m;
-=======
-    Forms = m;
-    Icons = m;
->>>>>>> 8afd79dd
 });