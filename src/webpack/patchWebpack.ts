/*
 * Vencord, a Discord client mod
<<<<<<< HEAD
 * Copyright (c) 2024 Vendicated, Nuckyz, and contributors
=======
 * Copyright (c) 2024 Vendicated and contributors
>>>>>>> ef512e6e
 * SPDX-License-Identifier: GPL-3.0-or-later
 */

import { Settings } from "@api/Settings";
import { Logger } from "@utils/Logger";
import { interpolateIfDefined } from "@utils/misc";
import { canonicalizeReplacement } from "@utils/patches";
import { PatchReplacement } from "@utils/types";

import { traceFunction } from "../debug/Tracer";
import { patches } from "../plugins";
<<<<<<< HEAD
import { _initWebpack, AnyModuleFactory, AnyWebpackRequire, factoryListeners, moduleListeners, waitForSubscriptions, WebpackRequire, WrappedModuleFactory, wreq } from ".";
=======
import { _initWebpack, beforeInitListeners, factoryListeners, moduleListeners, waitForSubscriptions, wreq } from ".";
>>>>>>> ef512e6e

const logger = new Logger("WebpackInterceptor", "#8caaee");

/** A set with all the Webpack instances */
export const allWebpackInstances = new Set<AnyWebpackRequire>();
/** Whether we tried to fallback to factory WebpackRequire, or disabled patches */
let wreqFallbackApplied = false;

type Define = typeof Reflect.defineProperty;
const define: Define = (target, p, attributes) => {
    if (Object.hasOwn(attributes, "value")) {
        attributes.writable = true;
    }

    return Reflect.defineProperty(target, p, {
        configurable: true,
        enumerable: true,
        ...attributes
    });
};

// wreq.O is the Webpack onChunksLoaded function.
// It is pretty likely that all important Discord Webpack instances will have this property set,
// because Discord bundled code is chunked.
// As of the time of writing, only the main and sentry Webpack instances have this property, and they are the only ones we care about.

// We use this setter to intercept when wreq.O is defined, so we can patch the modules factories (wreq.m).
// wreq.m is pre-populated with module factories, and is also populated via webpackGlobal.push
// The sentry module also has their own Webpack with a pre-populated wreq.m, so this also patches those.
// We wrap wreq.m with our proxy, which is responsible for patching the module factories when they are set, or definining getters for the patched versions.

// If this is the main Webpack, we also set up the internal references to WebpackRequire.
define(Function.prototype, "O", {
    enumerable: false,

    set(this: AnyWebpackRequire, onChunksLoaded: AnyWebpackRequire["O"]) {
        define(this, "O", { value: onChunksLoaded });

        const { stack } = new Error();
        if (this.m == null || !(stack?.includes("discord.com") || stack?.includes("discordapp.com"))) {
            return;
        }

        const fileName = stack?.match(/\/assets\/(.+?\.js)/)?.[1];
        logger.info("Found Webpack module factories" + interpolateIfDefined` in ${fileName}`);

        allWebpackInstances.add(this);

        // Define a setter for the bundlePath property of WebpackRequire. Only the main Webpack has this property.
        // So if the setter is called, this means we can initialize the internal references to WebpackRequire.
        define(this, "p", {
            enumerable: false,

            set(this: WebpackRequire, bundlePath: WebpackRequire["p"]) {
                define(this, "p", { value: bundlePath });
                clearTimeout(setterTimeout);

                logger.info("Main Webpack found" + interpolateIfDefined` in ${fileName}` + ", initializing internal references to WebpackRequire");
                _initWebpack(this);
            }
        });
        // setImmediate to clear this property setter if this is not the main Webpack.
        // If this is the main Webpack, wreq.p will always be set before the timeout runs.
        const setterTimeout = setTimeout(() => Reflect.deleteProperty(this, "p"), 0);

        // Patch the pre-populated factories
        for (const id in this.m) {
            if (updateExistingFactory(this.m, id, this.m[id], true)) {
                continue;
            }

            notifyFactoryListeners(this.m[id]);
            defineModulesFactoryGetter(id, Settings.eagerPatches ? wrapAndPatchFactory(id, this.m[id]) : this.m[id]);
        }

        define(this.m, Symbol.toStringTag, {
            value: "ModuleFactories",
            enumerable: false
        });

        // The proxy responsible for patching the module factories when they are set, or definining getters for the patched versions
        const proxiedModuleFactories = new Proxy(this.m, moduleFactoriesHandler);
        /*
        If Discord ever decides to set module factories using the variable of the modules object directly, instead of wreq.m, switch the proxy to the prototype
        define(this, "m", { value: Reflect.setPrototypeOf(this.m, new Proxy(this.m, moduleFactoriesHandler)) });
        */

        define(this, "m", { value: proxiedModuleFactories });
    }
});

const moduleFactoriesHandler: ProxyHandler<AnyWebpackRequire["m"]> = {
    /*
    If Discord ever decides to set module factories using the variable of the modules object directly instead of wreq.m, we need to switch the proxy to the prototype
    and that requires defining additional traps for keeping the object working

    // Proxies on the prototype dont intercept "get" when the property is in the object itself. But in case it isn't we need to return undefined,
    // to avoid Reflect.get having no effect and causing a stack overflow
    get: (target, p, receiver) => {
        return undefined;
    },
    // Same thing as get
    has: (target, p) => {
        return false;
    }
    */

    // The set trap for patching or defining getters for the module factories when new module factories are loaded
    set: (target, p, newValue, receiver) => {
        // If the property is not a number, we are not dealing with a module factory
        if (Number.isNaN(Number(p))) {
            return define(target, p, { value: newValue });
        }

        if (updateExistingFactory(target, p, newValue)) {
            return true;
        }

        notifyFactoryListeners(newValue);
        defineModulesFactoryGetter(p, Settings.eagerPatches ? wrapAndPatchFactory(p, newValue) : newValue);

        return true;
    }
};

/**
 * Update a factory that exists in any Webpack instance with a new original factory.
 *
 * @target The module factories where this new original factory is being set
 * @param id The id of the module
 * @param newFactory The new original factory
 * @param ignoreExistingInTarget Whether to ignore checking if the factory already exists in the moduleFactoriesTarget
 * @returns Whether the original factory was updated, or false if it doesn't exist in any Webpack instance
 */
function updateExistingFactory(moduleFactoriesTarget: AnyWebpackRequire["m"], id: PropertyKey, newFactory: AnyModuleFactory, ignoreExistingInTarget: boolean = false) {
    let existingFactory: TypedPropertyDescriptor<AnyModuleFactory> | undefined;
    for (const wreq of allWebpackInstances) {
        if (ignoreExistingInTarget && wreq.m === moduleFactoriesTarget) continue;

        if (Reflect.getOwnPropertyDescriptor(wreq.m, id) != null) {
            existingFactory = Reflect.getOwnPropertyDescriptor(wreq.m, id);
            break;
        }
    }

    if (existingFactory != null) {
        // If existingFactory exists in any Webpack instance, its either wrapped in defineModuleFactoryGetter, or it has already been required.
        // So define the descriptor of it on this current Webpack instance, call Reflect.set with the new original,
        // and let the correct logic apply (normal set, or defineModuleFactoryGetter setter)

        Reflect.defineProperty(moduleFactoriesTarget, id, existingFactory);
        return Reflect.set(moduleFactoriesTarget, id, newFactory, moduleFactoriesTarget);
    }

    return false;
}

/**
 * Notify all factory listeners.
 *
 * @param factory The original factory to notify for
 */
function notifyFactoryListeners(factory: AnyModuleFactory) {
    for (const factoryListener of factoryListeners) {
        try {
            factoryListener(factory);
        } catch (err) {
            logger.error("Error in Webpack factory listener:\n", err, factoryListener);
        }
    }
}

/**
 * Define the getter for returning the patched version of the module factory.
 *
 * If eagerPatches is enabled, the factory argument should already be the patched version, else it will be the original
 * and only be patched when accessed for the first time.
 *
 * @param id The id of the module
 * @param factory The original or patched module factory
 */
function defineModulesFactoryGetter(id: PropertyKey, factory: WrappedModuleFactory) {
    // Define the getter in all the module factories objects. Patches are only executed once, so make sure all module factories object
    // have the patched version
    for (const wreq of allWebpackInstances) {
        define(wreq.m, id, {
            get() {
                // $$vencordOriginal means the factory is already patched
                if (factory.$$vencordOriginal != null) {
                    return factory;
                }

                return (factory = wrapAndPatchFactory(id, factory));
            },
            set(v: AnyModuleFactory) {
                if (factory.$$vencordOriginal != null) {
                    factory.toString = v.toString.bind(v);
                    factory.$$vencordOriginal = v;
                } else {
                    factory = v;
                }
            }
        });
    }
}

/**
 * Wraps and patches a module factory.
 *
 * @param id The id of the module
 * @param factory The original or patched module factory
 * @returns The wrapper for the patched module factory
 */
function wrapAndPatchFactory(id: PropertyKey, originalFactory: AnyModuleFactory) {
    const patchedFactory = patchFactory(id, originalFactory);

    // The patched factory wrapper, define it in an object to preserve the name after minification
    const wrappedFactory: WrappedModuleFactory = {
        PatchedFactory(...args: Parameters<AnyModuleFactory>) {
            // Restore the original factory in all the module factories objects. We want to make sure the original factory is restored properly, no matter what is the Webpack instance
            for (const wreq of allWebpackInstances) {
                define(wreq.m, id, { value: wrappedFactory.$$vencordOriginal });
            }

            // eslint-disable-next-line prefer-const
            let [module, exports, require] = args;

            if (wreq == null) {
                if (!wreqFallbackApplied) {
                    wreqFallbackApplied = true;

                    // Make sure the require argument is actually the WebpackRequire function
                    if (typeof require === "function" && require.m != null) {
                        const { stack } = new Error();
                        const webpackInstanceFileName = stack?.match(/\/assets\/(.+?\.js)/)?.[1];
                        logger.warn(
                            "WebpackRequire was not initialized, falling back to WebpackRequire passed to the first called patched module factory (" +
                            `id: ${String(id)}` + interpolateIfDefined`, WebpackInstance origin: ${webpackInstanceFileName}` +
                            ")"
                        );
                        _initWebpack(require as WebpackRequire);
                    } else if (IS_DEV) {
                        logger.error("WebpackRequire was not initialized, running modules without patches instead.");
                    }
                }

                if (IS_DEV) {
                    return wrappedFactory.$$vencordOriginal?.apply(this, args);
                }
            }

            let factoryReturn: unknown;
            try {
                // Call the patched factory
                factoryReturn = patchedFactory.apply(this, args);
            } catch (err) {
                // Just re-throw Discord errors
                if (patchedFactory === originalFactory) {
                    throw err;
                }

                logger.error("Error in patched module factory:\n", err);
                return wrappedFactory.$$vencordOriginal?.apply(this, args);
            }

<<<<<<< HEAD
            // Webpack sometimes sets the value of module.exports directly, so assign exports to it to make sure we properly handle it
            exports = module?.exports;
            if (exports == null) {
                return factoryReturn;
            }

            // There are (at the time of writing) 11 modules exporting the window
            // Make these non enumerable to improve webpack search performance
            if ((exports === window || exports?.default === window) && typeof require === "function" && require.c != null) {
                define(require.c, id, {
                    value: require.c[id],
                    enumerable: false
                });
                return factoryReturn;
=======
            exports = module.exports;
            if (exports == null) return;

            // There are (at the time of writing) 11 modules exporting the window
            // Make these non enumerable to improve webpack search performance
            if (require.c) {
                let foundWindow = false;

                if (exports === window) {
                    foundWindow = true;
                } else if (typeof exports === "object") {
                    if (exports.default === window) {
                        foundWindow = true;
                    } else {
                        for (const exportKey in exports) if (exportKey.length <= 3) {
                            if (exports[exportKey] === window) {
                                foundWindow = true;
                            }
                        }
                    }
                }

                if (foundWindow) {
                    Object.defineProperty(require.c, id, {
                        value: require.c[id],
                        enumerable: false,
                        configurable: true,
                        writable: true
                    });

                    return;
                }
>>>>>>> ef512e6e
            }

            for (const callback of moduleListeners) {
                try {
                    callback(exports, { id, factory: originalMod });
                } catch (err) {
                    logger.error("Error in Webpack module listener:\n", err, callback);
                }
            }

            for (const [filter, callback] of waitForSubscriptions) {
                try {
<<<<<<< HEAD
                    if (filter(exports)) {
                        waitForSubscriptions.delete(filter);
                        callback(exports);
                    } else if (exports.default && filter(exports.default)) {
                        waitForSubscriptions.delete(filter);
                        callback(exports.default);
=======
                    if (filter.$$vencordIsFactoryFilter && filter(originalMod)) {
                        waitForSubscriptions.delete(filter);
                        callback(exports, { id, exportKey: null, factory: originalMod });
                        continue;
                    }

                    if (filter(exports)) {
                        waitForSubscriptions.delete(filter);
                        callback(exports, { id, exportKey: null, factory: originalMod });
                        continue;
                    }

                    if (typeof exports !== "object") {
                        continue;
                    }

                    if (exports.default != null && filter(exports.default)) {
                        waitForSubscriptions.delete(filter);
                        callback(exports.default, { id, exportKey: "default", factory: originalMod });
                        continue;
                    }

                    for (const exportKey in exports) if (exportKey.length <= 3) {
                        const exportValue = exports[exportKey];

                        if (exportValue != null && filter(exportValue)) {
                            waitForSubscriptions.delete(filter);
                            callback(exportValue, { id, exportKey, factory: originalMod });
                            break;
                        }
>>>>>>> ef512e6e
                    }
                } catch (err) {
                    logger.error("Error while firing callback for Webpack waitFor subscription:\n", err, filter, callback);
                }
            }

            return factoryReturn;
        }
    }.PatchedFactory;

    wrappedFactory.toString = originalFactory.toString.bind(originalFactory);
    wrappedFactory.$$vencordOriginal = originalFactory;

    return wrappedFactory;
}

/**
 * Patches a module factory.
 *
 * @param id The id of the module
 * @param factory The original module factory
 * @returns The patched module factory
 */
function patchFactory(id: PropertyKey, factory: AnyModuleFactory) {
    // 0, prefix to turn it into an expression: 0,function(){} would be invalid syntax without the 0,
    let code: string = "0," + String(factory);
    let patchedFactory = factory;

    const patchedBy = new Set<string>();

    for (let i = 0; i < patches.length; i++) {
        const patch = patches[i];
        if (patch.predicate && !patch.predicate()) continue;

        const moduleMatches = typeof patch.find === "string"
            ? code.includes(patch.find)
            : (patch.find.global && (patch.find.lastIndex = 0), patch.find.test(code));

        if (!moduleMatches) continue;

        patchedBy.add(patch.plugin);

        const executePatch = traceFunction(`patch by ${patch.plugin}`, (match: string | RegExp, replace: string) => code.replace(match, replace));
        const previousCode = code;
        const previousFactory = factory;

        // We change all patch.replacement to array in plugins/index
        for (const replacement of patch.replacement as PatchReplacement[]) {
            if (replacement.predicate && !replacement.predicate()) continue;

            const lastCode = code;
            const lastFactory = factory;

            canonicalizeReplacement(replacement, patch.plugin);

            try {
                const newCode = executePatch(replacement.match, replacement.replace as string);
                if (newCode === code) {
                    if (!patch.noWarn) {
                        logger.warn(`Patch by ${patch.plugin} had no effect (Module id is ${String(id)}): ${replacement.match}`);
                        if (IS_DEV) {
                            logger.debug("Function Source:\n", code);
                        }
                    }

                    if (patch.group) {
                        logger.warn(`Undoing patch group ${patch.find} by ${patch.plugin} because replacement ${replacement.match} had no effect`);
                        code = previousCode;
                        patchedFactory = previousFactory;
                        patchedBy.delete(patch.plugin);
                        break;
                    }

                    continue;
                }

                code = newCode;
                patchedFactory = (0, eval)(`// Webpack Module ${String(id)} - Patched by ${[...patchedBy].join(", ")}\n${newCode}\n//# sourceURL=WebpackModule${String(id)}`);
            } catch (err) {
                logger.error(`Patch by ${patch.plugin} errored (Module id is ${String(id)}): ${replacement.match}\n`, err);

                if (IS_DEV) {
                    const changeSize = code.length - lastCode.length;
                    const match = lastCode.match(replacement.match)!;

                    // Use 200 surrounding characters of context
                    const start = Math.max(0, match.index! - 200);
                    const end = Math.min(lastCode.length, match.index! + match[0].length + 200);
                    // (changeSize may be negative)
                    const endPatched = end + changeSize;

                    const context = lastCode.slice(start, end);
                    const patchedContext = code.slice(start, endPatched);

                    // inline require to avoid including it in !IS_DEV builds
                    const diff = (require("diff") as typeof import("diff")).diffWordsWithSpace(context, patchedContext);
                    let fmt = "%c %s ";
                    const elements = [] as string[];
                    for (const d of diff) {
                        const color = d.removed
                            ? "red"
                            : d.added
                                ? "lime"
                                : "grey";
                        fmt += "%c%s";
                        elements.push("color:" + color, d.value);
                    }

                    logger.errorCustomFmt(...Logger.makeTitle("white", "Before"), context);
                    logger.errorCustomFmt(...Logger.makeTitle("white", "After"), patchedContext);
                    const [titleFmt, ...titleElements] = Logger.makeTitle("white", "Diff");
                    logger.errorCustomFmt(titleFmt + fmt, ...titleElements, ...elements);
                }

                patchedBy.delete(patch.plugin);

                if (patch.group) {
                    logger.warn(`Undoing patch group ${patch.find} by ${patch.plugin} because replacement ${replacement.match} errored`);
                    code = previousCode;
                    patchedFactory = previousFactory;
                    break;
                }

                code = lastCode;
                patchedFactory = lastFactory;
            }
        }

        if (!patch.all) patches.splice(i--, 1);
    }

    return patchedFactory;
}<|MERGE_RESOLUTION|>--- conflicted
+++ resolved
@@ -1,10 +1,6 @@
 /*
  * Vencord, a Discord client mod
-<<<<<<< HEAD
  * Copyright (c) 2024 Vendicated, Nuckyz, and contributors
-=======
- * Copyright (c) 2024 Vendicated and contributors
->>>>>>> ef512e6e
  * SPDX-License-Identifier: GPL-3.0-or-later
  */
 
@@ -16,11 +12,7 @@
 
 import { traceFunction } from "../debug/Tracer";
 import { patches } from "../plugins";
-<<<<<<< HEAD
 import { _initWebpack, AnyModuleFactory, AnyWebpackRequire, factoryListeners, moduleListeners, waitForSubscriptions, WebpackRequire, WrappedModuleFactory, wreq } from ".";
-=======
-import { _initWebpack, beforeInitListeners, factoryListeners, moduleListeners, waitForSubscriptions, wreq } from ".";
->>>>>>> ef512e6e
 
 const logger = new Logger("WebpackInterceptor", "#8caaee");
 
@@ -286,22 +278,6 @@
                 return wrappedFactory.$$vencordOriginal?.apply(this, args);
             }
 
-<<<<<<< HEAD
-            // Webpack sometimes sets the value of module.exports directly, so assign exports to it to make sure we properly handle it
-            exports = module?.exports;
-            if (exports == null) {
-                return factoryReturn;
-            }
-
-            // There are (at the time of writing) 11 modules exporting the window
-            // Make these non enumerable to improve webpack search performance
-            if ((exports === window || exports?.default === window) && typeof require === "function" && require.c != null) {
-                define(require.c, id, {
-                    value: require.c[id],
-                    enumerable: false
-                });
-                return factoryReturn;
-=======
             exports = module.exports;
             if (exports == null) return;
 
@@ -334,7 +310,6 @@
 
                     return;
                 }
->>>>>>> ef512e6e
             }
 
             for (const callback of moduleListeners) {
@@ -347,14 +322,6 @@
 
             for (const [filter, callback] of waitForSubscriptions) {
                 try {
-<<<<<<< HEAD
-                    if (filter(exports)) {
-                        waitForSubscriptions.delete(filter);
-                        callback(exports);
-                    } else if (exports.default && filter(exports.default)) {
-                        waitForSubscriptions.delete(filter);
-                        callback(exports.default);
-=======
                     if (filter.$$vencordIsFactoryFilter && filter(originalMod)) {
                         waitForSubscriptions.delete(filter);
                         callback(exports, { id, exportKey: null, factory: originalMod });
@@ -385,7 +352,6 @@
                             callback(exportValue, { id, exportKey, factory: originalMod });
                             break;
                         }
->>>>>>> ef512e6e
                     }
                 } catch (err) {
                     logger.error("Error while firing callback for Webpack waitFor subscription:\n", err, filter, callback);
