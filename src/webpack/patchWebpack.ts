--- conflicted
+++ resolved
@@ -12,7 +12,6 @@
 
 import { traceFunction } from "../debug/Tracer";
 import { patches } from "../plugins";
-<<<<<<< HEAD
 import { _initWebpack, AnyModuleFactory, AnyWebpackRequire, factoryListeners, moduleListeners, waitForSubscriptions, WebpackRequire, WrappedModuleFactory, wreq } from ".";
 
 const logger = new Logger("WebpackInterceptor", "#8caaee");
@@ -22,17 +21,6 @@
 /** Whether we tried to fallback to factory WebpackRequire, or disabled patches */
 let wreqFallbackApplied = false;
 
-=======
-import { _initWebpack, AnyModuleFactory, AnyWebpackRequire, factoryListeners, moduleListeners, subscriptions, WebpackRequire, WrappedModuleFactory, wreq } from ".";
-
-const logger = new Logger("WebpackInterceptor", "#8caaee");
-
-/** A set with all the Webpack instances */
-export const allWebpackInstances = new Set<AnyWebpackRequire>();
-/** Whether we tried to fallback to factory WebpackRequire, or disabled patches */
-let wreqFallbackApplied = false;
-
->>>>>>> c4e72336
 type Define = typeof Reflect.defineProperty;
 const define: Define = (target, p, attributes) => {
     if (Object.hasOwn(attributes, "value")) {
@@ -45,7 +33,6 @@
         ...attributes
     });
 };
-<<<<<<< HEAD
 
 // wreq.O is the Webpack onChunksLoaded function.
 // It is pretty likely that all important Discord Webpack instances will have this property set,
@@ -82,46 +69,8 @@
             set(this: WebpackRequire, bundlePath: WebpackRequire["p"]) {
                 define(this, "p", { value: bundlePath });
                 clearTimeout(setterTimeout);
-=======
-
-// wreq.O is the Webpack onChunksLoaded function.
-// It is pretty likely that all important Discord Webpack instances will have this property set,
-// because Discord bundled code is chunked.
-// As of the time of writing, only the main and sentry Webpack instances have this property, and they are the only ones we care about.
-
-// We use this setter to intercept when wreq.O is defined, so we can patch the modules factories (wreq.m).
-// wreq.m is pre-populated with module factories, and is also populated via webpackGlobal.push
-// The sentry module also has their own Webpack with a pre-populated wreq.m, so this also patches those.
-// We wrap wreq.m with our proxy, which is responsible for patching the module factories when they are set, or definining getters for the patched versions.
-
-// If this is the main Webpack, we also set up the internal references to WebpackRequire.
-define(Function.prototype, "O", {
-    enumerable: false,
-
-    set(this: AnyWebpackRequire, onChunksLoaded: AnyWebpackRequire["O"]) {
-        define(this, "O", { value: onChunksLoaded });
-
-        const { stack } = new Error();
-        if (this.m == null || !(stack?.includes("discord.com") || stack?.includes("discordapp.com"))) {
-            return;
-        }
-
-        const fileName = stack?.match(/\/assets\/(.+?\.js)/)?.[1];
-        logger.info("Found Webpack module factories" + interpolateIfDefined` in ${fileName}`);
-
-        allWebpackInstances.add(this);
-
-        // Define a setter for the bundlePath property of WebpackRequire. Only the main Webpack has this property.
-        // So if the setter is called, this means we can initialize the internal references to WebpackRequire.
-        define(this, "p", {
-            enumerable: false,
-
-            set(this: WebpackRequire, bundlePath: WebpackRequire["p"]) {
-                define(this, "p", { value: bundlePath });
-                clearTimeout(setterTimeout);
 
                 if (bundlePath !== "/assets/") return;
->>>>>>> c4e72336
 
                 logger.info("Main Webpack found" + interpolateIfDefined` in ${fileName}` + ", initializing internal references to WebpackRequire");
                 _initWebpack(this);
@@ -219,17 +168,10 @@
         Reflect.defineProperty(moduleFactoriesTarget, id, existingFactory);
         return Reflect.set(moduleFactoriesTarget, id, newFactory, moduleFactoriesTarget);
     }
-<<<<<<< HEAD
 
     return false;
 }
 
-=======
-
-    return false;
-}
-
->>>>>>> c4e72336
 /**
  * Notify all factory listeners.
  *
@@ -338,16 +280,8 @@
                 return wrappedFactory.$$vencordOriginal!.apply(this, args);
             }
 
-<<<<<<< HEAD
             exports = module.exports;
             if (exports == null) return;
-=======
-            // Webpack sometimes sets the value of module.exports directly, so assign exports to it to make sure we properly handle it
-            exports = module?.exports;
-            if (exports == null) {
-                return factoryReturn;
-            }
->>>>>>> c4e72336
 
             // There are (at the time of writing) 11 modules exporting the window
             // Make these non enumerable to improve webpack search performance
@@ -494,7 +428,6 @@
                     }
 
                     continue;
-<<<<<<< HEAD
                 }
 
                 code = newCode;
@@ -535,48 +468,6 @@
                     logger.errorCustomFmt(titleFmt + fmt, ...titleElements, ...elements);
                 }
 
-=======
-                }
-
-                code = newCode;
-                patchedFactory = (0, eval)(`// Webpack Module ${String(id)} - Patched by ${[...patchedBy].join(", ")}\n${newCode}\n//# sourceURL=WebpackModule${String(id)}`);
-            } catch (err) {
-                logger.error(`Patch by ${patch.plugin} errored (Module id is ${String(id)}): ${replacement.match}\n`, err);
-
-                if (IS_DEV) {
-                    const changeSize = code.length - lastCode.length;
-                    const match = lastCode.match(replacement.match)!;
-
-                    // Use 200 surrounding characters of context
-                    const start = Math.max(0, match.index! - 200);
-                    const end = Math.min(lastCode.length, match.index! + match[0].length + 200);
-                    // (changeSize may be negative)
-                    const endPatched = end + changeSize;
-
-                    const context = lastCode.slice(start, end);
-                    const patchedContext = code.slice(start, endPatched);
-
-                    // inline require to avoid including it in !IS_DEV builds
-                    const diff = (require("diff") as typeof import("diff")).diffWordsWithSpace(context, patchedContext);
-                    let fmt = "%c %s ";
-                    const elements = [] as string[];
-                    for (const d of diff) {
-                        const color = d.removed
-                            ? "red"
-                            : d.added
-                                ? "lime"
-                                : "grey";
-                        fmt += "%c%s";
-                        elements.push("color:" + color, d.value);
-                    }
-
-                    logger.errorCustomFmt(...Logger.makeTitle("white", "Before"), context);
-                    logger.errorCustomFmt(...Logger.makeTitle("white", "After"), patchedContext);
-                    const [titleFmt, ...titleElements] = Logger.makeTitle("white", "Diff");
-                    logger.errorCustomFmt(titleFmt + fmt, ...titleElements, ...elements);
-                }
-
->>>>>>> c4e72336
                 patchedBy.delete(patch.plugin);
 
                 if (patch.group) {
