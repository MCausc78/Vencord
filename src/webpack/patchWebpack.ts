/*
 * Vencord, a Discord client mod
 * Copyright (c) 2024 Vendicated and contributors
 * SPDX-License-Identifier: GPL-3.0-or-later
 */

<<<<<<< HEAD
=======
import { Settings } from "@api/Settings";
>>>>>>> 1e966382
import { Logger } from "@utils/Logger";
import { UNCONFIGURABLE_PROPERTIES } from "@utils/misc";
import { canonicalizeMatch, canonicalizeReplacement } from "@utils/patches";
import { PatchReplacement } from "@utils/types";

import { traceFunction } from "../debug/Tracer";
import { patches } from "../plugins";
<<<<<<< HEAD
import { _initWebpack, beforeInitListeners, factoryListeners, moduleListeners, waitForSubscriptions, wreq } from ".";
=======
import { _initWebpack, beforeInitListeners, factoryListeners, ModuleFactory, moduleListeners, OnChunksLoaded, subscriptions, WebpackRequire, wreq } from ".";
>>>>>>> 1e966382

const logger = new Logger("WebpackInterceptor", "#8caaee");
const initCallbackRegex = canonicalizeMatch(/{return \i\(".+?"\)}/);

<<<<<<< HEAD
const modulesProxyhandler: ProxyHandler<any> = {
    ...Object.fromEntries(Object.getOwnPropertyNames(Reflect).map(propName =>
        [propName, (target: any, ...args: any[]) => Reflect[propName](target, ...args)]
    )),
    get: (target, p: string) => {
        const mod = Reflect.get(target, p);

        // If the property is not a module id, return the value of it without trying to patch
        if (mod == null || mod.$$vencordOriginal != null || Number.isNaN(Number(p))) return mod;

        const patchedMod = patchFactory(p, mod);
        Reflect.set(target, p, patchedMod);

        return patchedMod;
    },
    set: (target, p, newValue) => Reflect.set(target, p, newValue),
    ownKeys: target => {
        const keys = Reflect.ownKeys(target);
        for (const key of UNCONFIGURABLE_PROPERTIES) {
            if (!keys.includes(key)) keys.push(key);
        }
=======
const allProxiedModules = new Set<WebpackRequire["m"]>();

const modulesProxyhandler: ProxyHandler<WebpackRequire["m"]> = {
    ...Object.fromEntries(Object.getOwnPropertyNames(Reflect).map(propName =>
        [propName, (...args: any[]) => Reflect[propName](...args)]
    )),
    get: (target, p) => {
        const propValue = Reflect.get(target, p);

        // If the property is not a number, we are not dealing with a module factory
        // $$vencordOriginal means the factory is already patched, $$vencordRequired means it has already been required
        // and replaced with the original
        // @ts-ignore
        if (propValue == null || Number.isNaN(Number(p)) || propValue.$$vencordOriginal != null || propValue.$$vencordRequired === true) {
            return propValue;
        }

        // This patches factories if eagerPatches are disabled
        const patchedFactory = patchFactory(p, propValue);
        Reflect.set(target, p, patchedFactory);

        return patchedFactory;
    },
    set: (target, p, newValue) => {
        // $$vencordRequired means we are resetting the factory to its original after being required
        // If the property is not a number, we are not dealing with a module factory
        if (!Settings.eagerPatches || newValue?.$$vencordRequired === true || Number.isNaN(Number(p))) {
            return Reflect.set(target, p, newValue);
        }

        const existingFactory = Reflect.get(target, p);

        // Check if this factory is already patched
        // @ts-ignore
        if (existingFactory?.$$vencordOriginal === newValue) {
            return true;
        }

        const patchedFactory = patchFactory(p, newValue);

        // Modules are only patched once, so we need to set the patched factory on all the modules
        for (const proxiedModules of allProxiedModules) {
            Reflect.set(proxiedModules, p, patchedFactory);
        }

        return true;
    },
    ownKeys: target => {
        const keys = Reflect.ownKeys(target);
        for (const key of UNCONFIGURABLE_PROPERTIES) {
            if (!keys.includes(key)) keys.push(key);
        }
>>>>>>> 1e966382
        return keys;
    }
};

// wreq.O is the webpack onChunksLoaded function
// Discord uses it to await for all the chunks to be loaded before initializing the app
// We monkey patch it to also monkey patch the initialize app callback to get immediate access to the webpack require and run our listeners before doing it
Object.defineProperty(Function.prototype, "O", {
    configurable: true,

    set(this: WebpackRequire, onChunksLoaded: WebpackRequire["O"]) {
        // When using react devtools or other extensions, or even when discord loads the sentry, we may also catch their webpack here.
        // This ensures we actually got the right one
        // this.e (wreq.e) is the method for loading a chunk, and only the main webpack has it
        const { stack } = new Error();
        if ((stack?.includes("discord.com") || stack?.includes("discordapp.com")) && String(this.e).includes("Promise.all")) {
            logger.info("Found main WebpackRequire.onChunksLoaded");

            delete (Function.prototype as any).O;

            const originalOnChunksLoaded = onChunksLoaded;
            onChunksLoaded = function (result, chunkIds, callback, priority) {
                if (callback != null && initCallbackRegex.test(callback.toString())) {
                    Object.defineProperty(this, "O", {
                        value: originalOnChunksLoaded,
                        configurable: true,
                        enumerable: true,
                        writable: true
                    });

                    const wreq = this;

                    const originalCallback = callback;
                    callback = function (this: unknown) {
                        logger.info("Patched initialize app callback invoked, initializing our internal references to WebpackRequire and running beforeInitListeners");
                        _initWebpack(wreq);

                        for (const beforeInitListener of beforeInitListeners) {
                            beforeInitListener(wreq);
                        }

                        originalCallback.apply(this, arguments as any);
                    };

                    callback.toString = originalCallback.toString.bind(originalCallback);
                    arguments[2] = callback;
                }

                originalOnChunksLoaded.apply(this, arguments as any);
            } as WebpackRequire["O"];

            onChunksLoaded.toString = originalOnChunksLoaded.toString.bind(originalOnChunksLoaded);

            // Returns whether a chunk has been loaded
            Object.defineProperty(onChunksLoaded, "j", {
                configurable: true,

                set(v: OnChunksLoaded["j"]) {
                    // @ts-ignore
                    delete onChunksLoaded.j;
                    onChunksLoaded.j = v;
                    originalOnChunksLoaded.j = v;
                }
            });
        }

        Object.defineProperty(this, "O", {
            value: onChunksLoaded,
            configurable: true,
            enumerable: true,
            writable: true
        });
    }
});

// wreq.m is the webpack object containing module factories.
<<<<<<< HEAD
// This is pre-populated with modules, and is also populated via webpackGlobal.push
// The sentry module also has their own webpack with a pre-populated modules object, so this also targets that
// We replace its prototype with our proxy, which is responsible for returning patched module factories containing our patches
Object.defineProperty(Function.prototype, "m", {
    configurable: true,

    set(originalModules: any) {
=======
// This is pre-populated with module factories, and is also populated via webpackGlobal.push
// The sentry module also has their own webpack with a pre-populated module factories object, so this also targets that
// We replace its prototype with our proxy, which is responsible for patching the module factories
Object.defineProperty(Function.prototype, "m", {
    configurable: true,

    set(this: WebpackRequire, originalModules: WebpackRequire["m"]) {
>>>>>>> 1e966382
        // When using react devtools or other extensions, we may also catch their webpack here.
        // This ensures we actually got the right one
        const { stack } = new Error();
        if ((stack?.includes("discord.com") || stack?.includes("discordapp.com")) && !Array.isArray(originalModules)) {
            logger.info("Found Webpack module factory", stack.match(/\/assets\/(.+?\.js)/)?.[1] ?? "");

            // The new object which will contain the factories
<<<<<<< HEAD
            const modules = Object.assign({}, originalModules);

            // Clear the original object so pre-populated factories are patched
            for (const propName in originalModules) {
                delete originalModules[propName];
            }

            Object.setPrototypeOf(originalModules, new Proxy(modules, modulesProxyhandler));
=======
            const proxiedModules: WebpackRequire["m"] = {};

            for (const id in originalModules) {
                // If we have eagerPatches enabled we have to patch the pre-populated factories
                if (Settings.eagerPatches) {
                    proxiedModules[id] = patchFactory(id, originalModules[id]);
                } else {
                    proxiedModules[id] = originalModules[id];
                }

                // Clear the original object so pre-populated factories are patched if eagerPatches are disabled
                delete originalModules[id];
            }

            // @ts-ignore
            originalModules.$$proxiedModules = proxiedModules;
            allProxiedModules.add(proxiedModules);
            Object.setPrototypeOf(originalModules, new Proxy(proxiedModules, modulesProxyhandler));
>>>>>>> 1e966382
        }

        Object.defineProperty(this, "m", {
            value: originalModules,
<<<<<<< HEAD
            configurable: true
=======
            configurable: true,
            enumerable: true,
            writable: true
>>>>>>> 1e966382
        });
    }
});

let webpackNotInitializedLogged = false;

<<<<<<< HEAD
function patchFactory(id: string, mod: (module: any, exports: any, require: WebpackInstance) => void) {
    for (const factoryListener of factoryListeners) {
        try {
            factoryListener(mod);
=======
function patchFactory(id: PropertyKey, factory: ModuleFactory) {
    for (const factoryListener of factoryListeners) {
        try {
            factoryListener(factory);
>>>>>>> 1e966382
        } catch (err) {
            logger.error("Error in Webpack factory listener:\n", err, factoryListener);
        }
    }

<<<<<<< HEAD
    const originalMod = mod;
    const patchedBy = new Set();
=======
    const originalFactory = factory;
    const patchedBy = new Set<string>();
>>>>>>> 1e966382

    // Discords Webpack chunks for some ungodly reason contain random
    // newlines. Cyn recommended this workaround and it seems to work fine,
    // however this could potentially break code, so if anything goes weird,
    // this is probably why.
    // Additionally, `[actual newline]` is one less char than "\n", so if Discord
    // ever targets newer browsers, the minifier could potentially use this trick and
    // cause issues.
    //
    // 0, prefix is to turn it into an expression: 0,function(){} would be invalid syntax without the 0,
<<<<<<< HEAD
    let code: string = "0," + mod.toString().replaceAll("\n", "");
=======
    let code: string = "0," + factory.toString().replaceAll("\n", "");
>>>>>>> 1e966382

    for (let i = 0; i < patches.length; i++) {
        const patch = patches[i];
        if (patch.predicate && !patch.predicate()) continue;

        const moduleMatches = typeof patch.find === "string"
            ? code.includes(patch.find)
            : patch.find.test(code);

        if (!moduleMatches) continue;

        patchedBy.add(patch.plugin);

        const executePatch = traceFunction(`patch by ${patch.plugin}`, (match: string | RegExp, replace: string) => code.replace(match, replace));
<<<<<<< HEAD
        const previousMod = mod;
=======
        const previousFactory = factory;
>>>>>>> 1e966382
        const previousCode = code;

        // We change all patch.replacement to array in plugins/index
        for (const replacement of patch.replacement as PatchReplacement[]) {
            if (replacement.predicate && !replacement.predicate()) continue;

<<<<<<< HEAD
            const lastMod = mod;
=======
            const lastFactory = factory;
>>>>>>> 1e966382
            const lastCode = code;

            canonicalizeReplacement(replacement, patch.plugin);

            try {
                const newCode = executePatch(replacement.match, replacement.replace as string);
                if (newCode === code) {
                    if (!patch.noWarn) {
<<<<<<< HEAD
                        logger.warn(`Patch by ${patch.plugin} had no effect (Module id is ${id}): ${replacement.match}`);
=======
                        logger.warn(`Patch by ${patch.plugin} had no effect (Module id is ${String(id)}): ${replacement.match}`);
>>>>>>> 1e966382
                        if (IS_DEV) {
                            logger.debug("Function Source:\n", code);
                        }
                    }

                    if (patch.group) {
                        logger.warn(`Undoing patch group ${patch.find} by ${patch.plugin} because replacement ${replacement.match} had no effect`);
<<<<<<< HEAD
                        mod = previousMod;
=======
                        factory = previousFactory;
>>>>>>> 1e966382
                        code = previousCode;
                        patchedBy.delete(patch.plugin);
                        break;
                    }

                    continue;
                }

                code = newCode;
<<<<<<< HEAD
                mod = (0, eval)(`// Webpack Module ${id} - Patched by ${[...patchedBy].join(", ")}\n${newCode}\n//# sourceURL=WebpackModule${id}`);
            } catch (err) {
                logger.error(`Patch by ${patch.plugin} errored (Module id is ${id}): ${replacement.match}\n`, err);
=======
                factory = (0, eval)(`// Webpack Module ${String(id)} - Patched by ${[...patchedBy].join(", ")}\n${newCode}\n//# sourceURL=WebpackModule${String(id)}`);
            } catch (err) {
                logger.error(`Patch by ${patch.plugin} errored (Module id is ${String(id)}): ${replacement.match}\n`, err);
>>>>>>> 1e966382

                if (IS_DEV) {
                    const changeSize = code.length - lastCode.length;
                    const match = lastCode.match(replacement.match)!;

                    // Use 200 surrounding characters of context
                    const start = Math.max(0, match.index! - 200);
                    const end = Math.min(lastCode.length, match.index! + match[0].length + 200);
                    // (changeSize may be negative)
                    const endPatched = end + changeSize;

                    const context = lastCode.slice(start, end);
                    const patchedContext = code.slice(start, endPatched);

                    // inline require to avoid including it in !IS_DEV builds
                    const diff = (require("diff") as typeof import("diff")).diffWordsWithSpace(context, patchedContext);
                    let fmt = "%c %s ";
                    const elements = [] as string[];
                    for (const d of diff) {
                        const color = d.removed
                            ? "red"
                            : d.added
                                ? "lime"
                                : "grey";
                        fmt += "%c%s";
                        elements.push("color:" + color, d.value);
                    }

                    logger.errorCustomFmt(...Logger.makeTitle("white", "Before"), context);
                    logger.errorCustomFmt(...Logger.makeTitle("white", "After"), patchedContext);
                    const [titleFmt, ...titleElements] = Logger.makeTitle("white", "Diff");
                    logger.errorCustomFmt(titleFmt + fmt, ...titleElements, ...elements);
                }

                patchedBy.delete(patch.plugin);

                if (patch.group) {
                    logger.warn(`Undoing patch group ${patch.find} by ${patch.plugin} because replacement ${replacement.match} errored`);
<<<<<<< HEAD
                    mod = previousMod;
=======
                    factory = previousFactory;
>>>>>>> 1e966382
                    code = previousCode;
                    break;
                }

<<<<<<< HEAD
                mod = lastMod;
=======
                factory = lastFactory;
>>>>>>> 1e966382
                code = lastCode;
            }
        }

        if (!patch.all) patches.splice(i--, 1);
    }

<<<<<<< HEAD
    function patchedFactory(module: any, exports: any, require: WebpackInstance) {
        if (wreq == null && IS_DEV) {
            if (!webpackNotInitializedLogged) {
                webpackNotInitializedLogged = true;
                logger.error("WebpackRequire was not initialized, running modules without patches instead.");
            }

            return void originalMod(module, exports, require);
        }

        try {
            mod(module, exports, require);
        } catch (err) {
            // Just rethrow Discord errors
            if (mod === originalMod) throw err;

            logger.error("Error in patched module", err);
            return void originalMod(module, exports, require);
        }

        // Webpack sometimes sets the value of module.exports directly, so assign exports to it to make sure we properly handle it
        exports = module.exports;
        if (exports == null) return;

        // There are (at the time of writing) 11 modules exporting the window
        // Make these non enumerable to improve webpack search performance
        if (exports === window && require.c) {
            Object.defineProperty(require.c, id, {
                value: require.c[id],
                configurable: true,
                writable: true,
                enumerable: false
            });
            return;
        }

        for (const callback of moduleListeners) {
            try {
                callback(exports, id);
            } catch (err) {
                logger.error("Error in Webpack module listener:\n", err, callback);
            }
        }

        for (const [filter, callback] of waitForSubscriptions) {
            try {
                if (filter(exports)) {
                    waitForSubscriptions.delete(filter);
                    callback(exports);
                } else if (exports.default && filter(exports.default)) {
                    waitForSubscriptions.delete(filter);
                    callback(exports.default);
                }
            } catch (err) {
                logger.error("Error while firing callback for Webpack waitFor subscription:\n", err, filter, callback);
            }
        }
    }

    patchedFactory.toString = originalMod.toString.bind(originalMod);
    // @ts-ignore
    patchedFactory.$$vencordOriginal = originalMod;
=======
    const patchedFactory: ModuleFactory = (module, exports, require) => {
        // @ts-ignore
        originalFactory.$$vencordRequired = true;
        for (const proxiedModules of allProxiedModules) {
            proxiedModules[id] = originalFactory;
        }

        if (wreq == null && IS_DEV) {
            if (!webpackNotInitializedLogged) {
                webpackNotInitializedLogged = true;
                logger.error("WebpackRequire was not initialized, running modules without patches instead.");
            }

            return void originalFactory(module, exports, require);
        }

        try {
            factory(module, exports, require);
        } catch (err) {
            // Just rethrow Discord errors
            if (factory === originalFactory) throw err;

            logger.error("Error in patched module", err);
            return void originalFactory(module, exports, require);
        }

        // Webpack sometimes sets the value of module.exports directly, so assign exports to it to make sure we properly handle it
        exports = module.exports;
        if (exports == null) return;

        // There are (at the time of writing) 11 modules exporting the window
        // Make these non enumerable to improve webpack search performance
        if (exports === window && require.c) {
            Object.defineProperty(require.c, id, {
                value: require.c[id],
                configurable: true,
                enumerable: false,
                writable: true
            });
            return;
        }

        for (const callback of moduleListeners) {
            try {
                callback(exports, id);
            } catch (err) {
                logger.error("Error in Webpack module listener:\n", err, callback);
            }
        }

        for (const [filter, callback] of subscriptions) {
            try {
                if (filter(exports)) {
                    subscriptions.delete(filter);
                    callback(exports, id);
                } else if (exports.default && filter(exports.default)) {
                    subscriptions.delete(filter);
                    callback(exports.default, id);
                }
            } catch (err) {
                logger.error("Error while firing callback for Webpack subscription:\n", err, filter, callback);
            }
        }
    };

    patchedFactory.toString = originalFactory.toString.bind(originalFactory);
    // @ts-ignore
    patchedFactory.$$vencordOriginal = originalFactory;
>>>>>>> 1e966382

    return patchedFactory;
}<|MERGE_RESOLUTION|>--- conflicted
+++ resolved
@@ -4,10 +4,7 @@
  * SPDX-License-Identifier: GPL-3.0-or-later
  */
 
-<<<<<<< HEAD
-=======
 import { Settings } from "@api/Settings";
->>>>>>> 1e966382
 import { Logger } from "@utils/Logger";
 import { UNCONFIGURABLE_PROPERTIES } from "@utils/misc";
 import { canonicalizeMatch, canonicalizeReplacement } from "@utils/patches";
@@ -15,38 +12,11 @@
 
 import { traceFunction } from "../debug/Tracer";
 import { patches } from "../plugins";
-<<<<<<< HEAD
-import { _initWebpack, beforeInitListeners, factoryListeners, moduleListeners, waitForSubscriptions, wreq } from ".";
-=======
-import { _initWebpack, beforeInitListeners, factoryListeners, ModuleFactory, moduleListeners, OnChunksLoaded, subscriptions, WebpackRequire, wreq } from ".";
->>>>>>> 1e966382
+import { _initWebpack, beforeInitListeners, factoryListeners, ModuleFactory, moduleListeners, OnChunksLoaded, waitForSubscriptions, WebpackRequire, wreq } from ".";
 
 const logger = new Logger("WebpackInterceptor", "#8caaee");
 const initCallbackRegex = canonicalizeMatch(/{return \i\(".+?"\)}/);
 
-<<<<<<< HEAD
-const modulesProxyhandler: ProxyHandler<any> = {
-    ...Object.fromEntries(Object.getOwnPropertyNames(Reflect).map(propName =>
-        [propName, (target: any, ...args: any[]) => Reflect[propName](target, ...args)]
-    )),
-    get: (target, p: string) => {
-        const mod = Reflect.get(target, p);
-
-        // If the property is not a module id, return the value of it without trying to patch
-        if (mod == null || mod.$$vencordOriginal != null || Number.isNaN(Number(p))) return mod;
-
-        const patchedMod = patchFactory(p, mod);
-        Reflect.set(target, p, patchedMod);
-
-        return patchedMod;
-    },
-    set: (target, p, newValue) => Reflect.set(target, p, newValue),
-    ownKeys: target => {
-        const keys = Reflect.ownKeys(target);
-        for (const key of UNCONFIGURABLE_PROPERTIES) {
-            if (!keys.includes(key)) keys.push(key);
-        }
-=======
 const allProxiedModules = new Set<WebpackRequire["m"]>();
 
 const modulesProxyhandler: ProxyHandler<WebpackRequire["m"]> = {
@@ -99,7 +69,6 @@
         for (const key of UNCONFIGURABLE_PROPERTIES) {
             if (!keys.includes(key)) keys.push(key);
         }
->>>>>>> 1e966382
         return keys;
     }
 };
@@ -176,15 +145,6 @@
 });
 
 // wreq.m is the webpack object containing module factories.
-<<<<<<< HEAD
-// This is pre-populated with modules, and is also populated via webpackGlobal.push
-// The sentry module also has their own webpack with a pre-populated modules object, so this also targets that
-// We replace its prototype with our proxy, which is responsible for returning patched module factories containing our patches
-Object.defineProperty(Function.prototype, "m", {
-    configurable: true,
-
-    set(originalModules: any) {
-=======
 // This is pre-populated with module factories, and is also populated via webpackGlobal.push
 // The sentry module also has their own webpack with a pre-populated module factories object, so this also targets that
 // We replace its prototype with our proxy, which is responsible for patching the module factories
@@ -192,7 +152,6 @@
     configurable: true,
 
     set(this: WebpackRequire, originalModules: WebpackRequire["m"]) {
->>>>>>> 1e966382
         // When using react devtools or other extensions, we may also catch their webpack here.
         // This ensures we actually got the right one
         const { stack } = new Error();
@@ -200,16 +159,6 @@
             logger.info("Found Webpack module factory", stack.match(/\/assets\/(.+?\.js)/)?.[1] ?? "");
 
             // The new object which will contain the factories
-<<<<<<< HEAD
-            const modules = Object.assign({}, originalModules);
-
-            // Clear the original object so pre-populated factories are patched
-            for (const propName in originalModules) {
-                delete originalModules[propName];
-            }
-
-            Object.setPrototypeOf(originalModules, new Proxy(modules, modulesProxyhandler));
-=======
             const proxiedModules: WebpackRequire["m"] = {};
 
             for (const id in originalModules) {
@@ -228,47 +177,30 @@
             originalModules.$$proxiedModules = proxiedModules;
             allProxiedModules.add(proxiedModules);
             Object.setPrototypeOf(originalModules, new Proxy(proxiedModules, modulesProxyhandler));
->>>>>>> 1e966382
         }
 
         Object.defineProperty(this, "m", {
             value: originalModules,
-<<<<<<< HEAD
-            configurable: true
-=======
             configurable: true,
             enumerable: true,
             writable: true
->>>>>>> 1e966382
         });
     }
 });
 
 let webpackNotInitializedLogged = false;
 
-<<<<<<< HEAD
-function patchFactory(id: string, mod: (module: any, exports: any, require: WebpackInstance) => void) {
-    for (const factoryListener of factoryListeners) {
-        try {
-            factoryListener(mod);
-=======
 function patchFactory(id: PropertyKey, factory: ModuleFactory) {
     for (const factoryListener of factoryListeners) {
         try {
             factoryListener(factory);
->>>>>>> 1e966382
         } catch (err) {
             logger.error("Error in Webpack factory listener:\n", err, factoryListener);
         }
     }
 
-<<<<<<< HEAD
-    const originalMod = mod;
-    const patchedBy = new Set();
-=======
     const originalFactory = factory;
     const patchedBy = new Set<string>();
->>>>>>> 1e966382
 
     // Discords Webpack chunks for some ungodly reason contain random
     // newlines. Cyn recommended this workaround and it seems to work fine,
@@ -279,11 +211,7 @@
     // cause issues.
     //
     // 0, prefix is to turn it into an expression: 0,function(){} would be invalid syntax without the 0,
-<<<<<<< HEAD
-    let code: string = "0," + mod.toString().replaceAll("\n", "");
-=======
     let code: string = "0," + factory.toString().replaceAll("\n", "");
->>>>>>> 1e966382
 
     for (let i = 0; i < patches.length; i++) {
         const patch = patches[i];
@@ -298,22 +226,14 @@
         patchedBy.add(patch.plugin);
 
         const executePatch = traceFunction(`patch by ${patch.plugin}`, (match: string | RegExp, replace: string) => code.replace(match, replace));
-<<<<<<< HEAD
-        const previousMod = mod;
-=======
         const previousFactory = factory;
->>>>>>> 1e966382
         const previousCode = code;
 
         // We change all patch.replacement to array in plugins/index
         for (const replacement of patch.replacement as PatchReplacement[]) {
             if (replacement.predicate && !replacement.predicate()) continue;
 
-<<<<<<< HEAD
-            const lastMod = mod;
-=======
             const lastFactory = factory;
->>>>>>> 1e966382
             const lastCode = code;
 
             canonicalizeReplacement(replacement, patch.plugin);
@@ -322,11 +242,7 @@
                 const newCode = executePatch(replacement.match, replacement.replace as string);
                 if (newCode === code) {
                     if (!patch.noWarn) {
-<<<<<<< HEAD
-                        logger.warn(`Patch by ${patch.plugin} had no effect (Module id is ${id}): ${replacement.match}`);
-=======
                         logger.warn(`Patch by ${patch.plugin} had no effect (Module id is ${String(id)}): ${replacement.match}`);
->>>>>>> 1e966382
                         if (IS_DEV) {
                             logger.debug("Function Source:\n", code);
                         }
@@ -334,11 +250,7 @@
 
                     if (patch.group) {
                         logger.warn(`Undoing patch group ${patch.find} by ${patch.plugin} because replacement ${replacement.match} had no effect`);
-<<<<<<< HEAD
-                        mod = previousMod;
-=======
                         factory = previousFactory;
->>>>>>> 1e966382
                         code = previousCode;
                         patchedBy.delete(patch.plugin);
                         break;
@@ -348,15 +260,9 @@
                 }
 
                 code = newCode;
-<<<<<<< HEAD
-                mod = (0, eval)(`// Webpack Module ${id} - Patched by ${[...patchedBy].join(", ")}\n${newCode}\n//# sourceURL=WebpackModule${id}`);
-            } catch (err) {
-                logger.error(`Patch by ${patch.plugin} errored (Module id is ${id}): ${replacement.match}\n`, err);
-=======
                 factory = (0, eval)(`// Webpack Module ${String(id)} - Patched by ${[...patchedBy].join(", ")}\n${newCode}\n//# sourceURL=WebpackModule${String(id)}`);
             } catch (err) {
                 logger.error(`Patch by ${patch.plugin} errored (Module id is ${String(id)}): ${replacement.match}\n`, err);
->>>>>>> 1e966382
 
                 if (IS_DEV) {
                     const changeSize = code.length - lastCode.length;
@@ -395,20 +301,12 @@
 
                 if (patch.group) {
                     logger.warn(`Undoing patch group ${patch.find} by ${patch.plugin} because replacement ${replacement.match} errored`);
-<<<<<<< HEAD
-                    mod = previousMod;
-=======
                     factory = previousFactory;
->>>>>>> 1e966382
                     code = previousCode;
                     break;
                 }
 
-<<<<<<< HEAD
-                mod = lastMod;
-=======
                 factory = lastFactory;
->>>>>>> 1e966382
                 code = lastCode;
             }
         }
@@ -416,70 +314,6 @@
         if (!patch.all) patches.splice(i--, 1);
     }
 
-<<<<<<< HEAD
-    function patchedFactory(module: any, exports: any, require: WebpackInstance) {
-        if (wreq == null && IS_DEV) {
-            if (!webpackNotInitializedLogged) {
-                webpackNotInitializedLogged = true;
-                logger.error("WebpackRequire was not initialized, running modules without patches instead.");
-            }
-
-            return void originalMod(module, exports, require);
-        }
-
-        try {
-            mod(module, exports, require);
-        } catch (err) {
-            // Just rethrow Discord errors
-            if (mod === originalMod) throw err;
-
-            logger.error("Error in patched module", err);
-            return void originalMod(module, exports, require);
-        }
-
-        // Webpack sometimes sets the value of module.exports directly, so assign exports to it to make sure we properly handle it
-        exports = module.exports;
-        if (exports == null) return;
-
-        // There are (at the time of writing) 11 modules exporting the window
-        // Make these non enumerable to improve webpack search performance
-        if (exports === window && require.c) {
-            Object.defineProperty(require.c, id, {
-                value: require.c[id],
-                configurable: true,
-                writable: true,
-                enumerable: false
-            });
-            return;
-        }
-
-        for (const callback of moduleListeners) {
-            try {
-                callback(exports, id);
-            } catch (err) {
-                logger.error("Error in Webpack module listener:\n", err, callback);
-            }
-        }
-
-        for (const [filter, callback] of waitForSubscriptions) {
-            try {
-                if (filter(exports)) {
-                    waitForSubscriptions.delete(filter);
-                    callback(exports);
-                } else if (exports.default && filter(exports.default)) {
-                    waitForSubscriptions.delete(filter);
-                    callback(exports.default);
-                }
-            } catch (err) {
-                logger.error("Error while firing callback for Webpack waitFor subscription:\n", err, filter, callback);
-            }
-        }
-    }
-
-    patchedFactory.toString = originalMod.toString.bind(originalMod);
-    // @ts-ignore
-    patchedFactory.$$vencordOriginal = originalMod;
-=======
     const patchedFactory: ModuleFactory = (module, exports, require) => {
         // @ts-ignore
         originalFactory.$$vencordRequired = true;
@@ -530,17 +364,17 @@
             }
         }
 
-        for (const [filter, callback] of subscriptions) {
+        for (const [filter, callback] of waitForSubscriptions) {
             try {
                 if (filter(exports)) {
-                    subscriptions.delete(filter);
-                    callback(exports, id);
+                    waitForSubscriptions.delete(filter);
+                    callback(exports);
                 } else if (exports.default && filter(exports.default)) {
-                    subscriptions.delete(filter);
-                    callback(exports.default, id);
+                    waitForSubscriptions.delete(filter);
+                    callback(exports.default);
                 }
             } catch (err) {
-                logger.error("Error while firing callback for Webpack subscription:\n", err, filter, callback);
+                logger.error("Error while firing callback for Webpack waitFor subscription:\n", err, filter, callback);
             }
         }
     };
@@ -548,7 +382,6 @@
     patchedFactory.toString = originalFactory.toString.bind(originalFactory);
     // @ts-ignore
     patchedFactory.$$vencordOriginal = originalFactory;
->>>>>>> 1e966382
 
     return patchedFactory;
 }