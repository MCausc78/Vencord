--- conflicted
+++ resolved
@@ -16,11 +16,7 @@
  * along with this program.  If not, see <https://www.gnu.org/licenses/>.
 */
 
-<<<<<<< HEAD
-import { filters, find, findByProps, findExportedComponent } from "@webpack";
-=======
-import { findByPropsLazy, findComponentByCodeLazy } from "@webpack";
->>>>>>> a43d5d59
+import { filters, find, findByProps, findComponentByCode } from "@webpack";
 import type { ComponentType, PropsWithChildren, ReactNode, Ref } from "react";
 
 import { NoopComponent } from "./react";
@@ -134,15 +130,9 @@
     shouldAnimate?: boolean;
     onClose?(): void;
     shouldHideMediaOptions?: boolean;
-<<<<<<< HEAD
 };
-=======
-}>;
 
-export const ImageModal = findComponentByCodeLazy(".MEDIA_MODAL_CLOSE", "responsive") as ImageModal;
->>>>>>> a43d5d59
-
-export const ImageModal = findExportedComponent<ImageModalProps>("ImageModal");
+export const ImageModal = findComponentByCode<ImageModalProps>(".MEDIA_MODAL_CLOSE", "responsive");
 
 const ModalAPI = findByProps("openModalLazy");
 
