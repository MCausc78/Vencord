--- conflicted
+++ resolved
@@ -82,20 +82,7 @@
     name: "MessageTags",
     description: "Allows you to save messages and to use them with a simple command.",
     authors: [Devs.Luna],
-<<<<<<< HEAD
     settings,
-
-    dependencies: ["CommandsAPI"],
-=======
-    options: {
-        clyde: {
-            name: "Clyde message on send",
-            description: "If enabled, clyde will send you an ephemeral message when a tag was used.",
-            type: OptionType.BOOLEAN,
-            default: true
-        }
-    },
->>>>>>> 8afd79dd
 
     async start() {
         for (const tag of await getTags()) createTagCommand(tag);
