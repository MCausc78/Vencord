--- conflicted
+++ resolved
@@ -74,10 +74,6 @@
     icon: { lightSVG: string, darkSVG: string; };
 }
 
-<<<<<<< HEAD
-const profilePopoutComponent = ErrorBoundary.wrap((props: { user: User, displayProfile, compactSpacing; }) =>
-    <ConnectionsComponent id={props.user.id} theme={getProfileThemeProps(props).theme} compactSpacing={props.compactSpacing} />
-=======
 const profilePopoutComponent = ErrorBoundary.wrap(
     (props: { user: User; displayProfile?: any; simplified?: boolean; }) => (
         <ConnectionsComponent
@@ -87,7 +83,6 @@
         />
     ),
     { noop: true }
->>>>>>> 26f5e829
 );
 
 const profilePanelComponent = ErrorBoundary.wrap(
@@ -100,11 +95,7 @@
     { noop: true }
 );
 
-<<<<<<< HEAD
-function ConnectionsComponent({ id, theme, compactSpacing }: { id: string, theme: string, compactSpacing?: boolean; }) {
-=======
 function ConnectionsComponent({ id, theme, simplified }: { id: string, theme: string, simplified?: boolean; }) {
->>>>>>> 26f5e829
     const profile = UserProfileStore.getUserProfile(id);
     if (!profile)
         return null;
@@ -113,9 +104,6 @@
     if (!connections?.length)
         return null;
 
-<<<<<<< HEAD
-    const Container = compactSpacing ? "div" : Section;
-=======
     const connectionsContainer = (
         <Flex style={{
             marginTop: !simplified ? "8px" : undefined,
@@ -128,7 +116,6 @@
 
     if (simplified)
         return connectionsContainer;
->>>>>>> 26f5e829
 
     return (
         <Container>
@@ -139,19 +126,8 @@
             >
                 Connections
             </Text>
-<<<<<<< HEAD
-            <Flex style={{
-                marginTop: "8px",
-                gap: getSpacingPx(settings.store.iconSpacing),
-                flexWrap: "wrap"
-            }}>
-                {connections.map(connection => <CompactConnectionComponent connection={connection} theme={theme} />)}
-            </Flex>
-        </Container>
-=======
             {connectionsContainer}
         </Section>
->>>>>>> 26f5e829
     );
 }
 
@@ -237,11 +213,7 @@
             find: "autoFocusNote:!0})",
             replacement: {
                 match: /{autoFocusNote:!1}\)}\)(?<=user:(\i),bio:null==(\i)\?.+?)/,
-<<<<<<< HEAD
-                replace: "$&,$self.profilePopoutComponent({ user: $1, displayProfile: $2, compactSpacing: true })"
-=======
                 replace: "$&,$self.profilePopoutComponent({ user: $1, displayProfile: $2, simplified: true })"
->>>>>>> 26f5e829
             }
         }
     ],
