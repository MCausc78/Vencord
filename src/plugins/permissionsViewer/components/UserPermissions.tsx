--- conflicted
+++ resolved
@@ -17,12 +17,8 @@
 */
 
 import ErrorBoundary from "@components/ErrorBoundary";
-<<<<<<< HEAD
-import ExpandableHeader from "@components/ExpandableHeader";
+import { ExpandableHeader } from "@components/ExpandableHeader";
 import { proxyLazy } from "@utils/lazy";
-=======
-import { ExpandableHeader } from "@components/ExpandableHeader";
->>>>>>> c3757a2a
 import { classes } from "@utils/misc";
 import { findByProps } from "@webpack";
 import { i18n, PermissionsBits, Text, Tooltip, useMemo, UserStore } from "@webpack/common";
