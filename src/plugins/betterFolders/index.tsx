/*
 * Vencord, a modification for Discord's desktop app
 * Copyright (c) 2023 Vendicated and contributors
 *
 * This program is free software: you can redistribute it and/or modify
 * it under the terms of the GNU General Public License as published by
 * the Free Software Foundation, either version 3 of the License, or
 * (at your option) any later version.
 *
 * This program is distributed in the hope that it will be useful,
 * but WITHOUT ANY WARRANTY; without even the implied warranty of
 * MERCHANTABILITY or FITNESS FOR A PARTICULAR PURPOSE.  See the
 * GNU General Public License for more details.
 *
 * You should have received a copy of the GNU General Public License
 * along with this program.  If not, see <https://www.gnu.org/licenses/>.
*/

import { definePluginSettings } from "@api/Settings";
import { Devs } from "@utils/constants";
import definePlugin, { OptionType } from "@utils/types";
<<<<<<< HEAD
import { findByProps, findStore } from "@webpack";
=======
import { findByPropsLazy, findLazy, findStoreLazy } from "@webpack";
>>>>>>> a43d5d59
import { FluxDispatcher, i18n, useMemo } from "@webpack/common";

import FolderSideBar from "./FolderSideBar";

enum FolderIconDisplay {
    Never,
    Always,
    MoreThanOneFolderExpanded
}

<<<<<<< HEAD
const { GuildsTree } = findByProps("GuildsTree");
const SortedGuildStore = findStore("SortedGuildStore");
export const ExpandedGuildFolderStore = findStore("ExpandedGuildFolderStore");
const FolderUtils = findByProps("move", "toggleGuildFolderExpand");
=======
const GuildsTree = findLazy(m => m.prototype?.moveNextTo);
const SortedGuildStore = findStoreLazy("SortedGuildStore");
export const ExpandedGuildFolderStore = findStoreLazy("ExpandedGuildFolderStore");
const FolderUtils = findByPropsLazy("move", "toggleGuildFolderExpand");
>>>>>>> a43d5d59

let lastGuildId = null as string | null;
let dispatchingFoldersClose = false;

function getGuildFolder(id: string) {
    return SortedGuildStore.getGuildFolders().find(folder => folder.guildIds.includes(id));
}

function closeFolders() {
    for (const id of ExpandedGuildFolderStore.getExpandedFolders())
        FolderUtils.toggleGuildFolderExpand(id);
}

export const settings = definePluginSettings({
    sidebar: {
        type: OptionType.BOOLEAN,
        description: "Display servers from folder on dedicated sidebar",
        restartNeeded: true,
        default: true
    },
    sidebarAnim: {
        type: OptionType.BOOLEAN,
        description: "Animate opening the folder sidebar",
        default: true
    },
    closeAllFolders: {
        type: OptionType.BOOLEAN,
        description: "Close all folders when selecting a server not in a folder",
        default: false
    },
    closeAllHomeButton: {
        type: OptionType.BOOLEAN,
        description: "Close all folders when clicking on the home button",
        restartNeeded: true,
        default: false
    },
    closeOthers: {
        type: OptionType.BOOLEAN,
        description: "Close other folders when opening a folder",
        default: false
    },
    forceOpen: {
        type: OptionType.BOOLEAN,
        description: "Force a folder to open when switching to a server of that folder",
        default: false
    },
    keepIcons: {
        type: OptionType.BOOLEAN,
        description: "Keep showing guild icons in the primary guild bar folder when it's open in the BetterFolders sidebar",
        restartNeeded: true,
        default: false
    },
    showFolderIcon: {
        type: OptionType.SELECT,
        description: "Show the folder icon above the folder guilds in the BetterFolders sidebar",
        options: [
            { label: "Never", value: FolderIconDisplay.Never },
            { label: "Always", value: FolderIconDisplay.Always, default: true },
            { label: "When more than one folder is expanded", value: FolderIconDisplay.MoreThanOneFolderExpanded }
        ],
        restartNeeded: true
    }
});

export default definePlugin({
    name: "BetterFolders",
    description: "Shows server folders on dedicated sidebar and adds folder related improvements",
    authors: [Devs.juby, Devs.AutumnVN, Devs.Nuckyz],

    settings,

    patches: [
        {
            find: '("guildsnav")',
            predicate: () => settings.store.sidebar,
            replacement: [
                // Create the isBetterFolders variable in the GuildsBar component
                {
                    match: /let{disableAppDownload:\i=\i\.isPlatformEmbedded,isOverlay:.+?(?=}=\i,)/,
                    replace: "$&,isBetterFolders"
                },
                // If we are rendering the Better Folders sidebar, we filter out guilds that are not in folders and unexpanded folders
                {
                    match: /\[(\i)\]=(\(0,\i\.\i\).{0,40}getGuildsTree\(\).+?}\))(?=,)/,
                    replace: (_, originalTreeVar, rest) => `[betterFoldersOriginalTree]=${rest},${originalTreeVar}=$self.getGuildTree(!!arguments[0].isBetterFolders,betterFoldersOriginalTree,arguments[0].betterFoldersExpandedIds)`
                },
                // If we are rendering the Better Folders sidebar, we filter out everything but the servers and folders from the GuildsBar Guild List children
                {
                    match: /lastTargetNode:\i\[\i\.length-1\].+?Fragment.+?\]}\)\]/,
                    replace: "$&.filter($self.makeGuildsBarGuildListFilter(!!arguments[0].isBetterFolders))"
                },
                // If we are rendering the Better Folders sidebar, we filter out everything but the scroller for the guild list from the GuildsBar Tree children
                {
                    match: /unreadMentionsIndicatorBottom,.+?}\)\]/,
                    replace: "$&.filter($self.makeGuildsBarTreeFilter(!!arguments[0].isBetterFolders))"
                },
                // Export the isBetterFolders variable to the folders component
                {
                    match: /(?<=\.Messages\.SERVERS.+?switch\((\i)\.type\){case \i\.\i\.FOLDER:.+?folderNode:\i,)/,
                    replace: 'isBetterFolders:typeof isBetterFolders!=="undefined"?isBetterFolders:false,'
                }
            ]
        },
        {
            // This is the parent folder component
            find: ".toggleGuildFolderExpand(",
            predicate: () => settings.store.sidebar && settings.store.showFolderIcon !== FolderIconDisplay.Always,
            replacement: [
                {
                    // Modify the expanded state to instead return the list of expanded folders
                    match: /(\],\(\)=>)(\i\.\i)\.isFolderExpanded\(\i\)\)/,
                    replace: (_, rest, ExpandedGuildFolderStore) => `${rest}${ExpandedGuildFolderStore}.getExpandedFolders())`,
                },
                {
                    // Modify the expanded prop to use the boolean if the above patch fails, or check if the folder is expanded from the list if it succeeds
                    // Also export the list of expanded folders to the child folder component if the patch above succeeds, else export undefined
                    match: /(?<=folderNode:(\i),expanded:)\i(?=,)/,
                    replace: (isExpandedOrExpandedIds, folderNote) => ""
                        + `typeof ${isExpandedOrExpandedIds}==="boolean"?${isExpandedOrExpandedIds}:${isExpandedOrExpandedIds}.has(${folderNote}.id),`
                        + `betterFoldersExpandedIds:${isExpandedOrExpandedIds} instanceof Set?${isExpandedOrExpandedIds}:void 0`
                }
            ]
        },
        {
            find: ".FOLDER_ITEM_GUILD_ICON_MARGIN);",
            predicate: () => settings.store.sidebar,
            replacement: [
                // We use arguments[0] to access the isBetterFolders variable in this nested folder component (the parent exports all the props so we don't have to patch it)

                // If we are rendering the normal GuildsBar sidebar, we make Discord think the folder is always collapsed to show better icons (the mini guild icons) and avoid transitions
                {
                    predicate: () => settings.store.keepIcons,
                    match: /(?<=let{folderNode:\i,setNodeRef:\i,.+?expanded:(\i),.+?;)(?=let)/,
                    replace: (_, isExpanded) => `${isExpanded}=!!arguments[0].isBetterFolders&&${isExpanded};`
                },
                // Disable expanding and collapsing folders transition in the normal GuildsBar sidebar
                {
                    predicate: () => !settings.store.keepIcons,
                    match: /(?<=\.Messages\.SERVER_FOLDER_PLACEHOLDER.+?useTransition\)\()/,
                    replace: "!!arguments[0].isBetterFolders&&"
                },
                // If we are rendering the normal GuildsBar sidebar, we avoid rendering guilds from folders that are expanded
                {
                    predicate: () => !settings.store.keepIcons,
                    match: /expandedFolderBackground,.+?,(?=\i\(\(\i,\i,\i\)=>{let{key.{0,45}ul)(?<=selected:\i,expanded:(\i),.+?)/,
                    replace: (m, isExpanded) => `${m}!arguments[0].isBetterFolders&&${isExpanded}?null:`
                },
                {
                    // Decide if we should render the expanded folder background if we are rendering the Better Folders sidebar
                    predicate: () => settings.store.showFolderIcon !== FolderIconDisplay.Always,
                    match: /(?<=\.wrapper,children:\[)/,
                    replace: "$self.shouldShowFolderIconAndBackground(!!arguments[0].isBetterFolders,arguments[0].betterFoldersExpandedIds)&&"
                },
                {
                    // Decide if we should render the expanded folder icon if we are rendering the Better Folders sidebar
                    predicate: () => settings.store.showFolderIcon !== FolderIconDisplay.Always,
                    match: /(?<=\.expandedFolderBackground.+?}\),)(?=\i,)/,
                    replace: "!$self.shouldShowFolderIconAndBackground(!!arguments[0].isBetterFolders,arguments[0].betterFoldersExpandedIds)?null:"
                }
            ]
        },
        {
            find: "APPLICATION_LIBRARY,render:",
            predicate: () => settings.store.sidebar,
            replacement: {
                // Render the Better Folders sidebar
                match: /(?<=({className:\i\.guilds,themeOverride:\i})\))/,
                replace: ",$self.FolderSideBar($1)"
            }
        },
        {
            find: ".Messages.DISCODO_DISABLED",
            predicate: () => settings.store.closeAllHomeButton,
            replacement: {
                // Close all folders when clicking the home button
                match: /(?<=onClick:\(\)=>{)(?=.{0,300}"discodo")/,
                replace: "$self.closeFolders();"
            }
        }
    ],

    flux: {
        CHANNEL_SELECT(data) {
            if (!settings.store.closeAllFolders && !settings.store.forceOpen)
                return;

            if (lastGuildId !== data.guildId) {
                lastGuildId = data.guildId;
                const guildFolder = getGuildFolder(data.guildId);

                if (guildFolder?.folderId) {
                    if (settings.store.forceOpen && !ExpandedGuildFolderStore.isFolderExpanded(guildFolder.folderId)) {
                        FolderUtils.toggleGuildFolderExpand(guildFolder.folderId);
                    }
                } else if (settings.store.closeAllFolders) {
                    closeFolders();
                }
            }
        },

        TOGGLE_GUILD_FOLDER_EXPAND(data) {
            if (settings.store.closeOthers && !dispatchingFoldersClose) {
                dispatchingFoldersClose = true;

                FluxDispatcher.wait(() => {
                    const expandedFolders = ExpandedGuildFolderStore.getExpandedFolders();

                    if (expandedFolders.size > 1) {
                        for (const id of expandedFolders) if (id !== data.folderId)
                            FolderUtils.toggleGuildFolderExpand(id);
                    }

                    dispatchingFoldersClose = false;
                });
            }
        }
    },

    getGuildTree(isBetterFolders: boolean, originalTree: any, expandedFolderIds?: Set<any>) {
        return useMemo(() => {
            if (!isBetterFolders || expandedFolderIds == null) return originalTree;

            const newTree = new GuildsTree();
            // Children is every folder and guild which is not in a folder, this filters out only the expanded folders
            newTree.root.children = originalTree.root.children.filter(guildOrFolder => expandedFolderIds.has(guildOrFolder.id));
            // Nodes is every folder and guild, even if it's in a folder, this filters out only the expanded folders and guilds inside them
            newTree.nodes = Object.fromEntries(
                Object.entries(originalTree.nodes)
                    .filter(([_, guildOrFolder]: any[]) => expandedFolderIds.has(guildOrFolder.id) || expandedFolderIds.has(guildOrFolder.parentId))
            );

            return newTree;
        }, [isBetterFolders, originalTree, expandedFolderIds]);
    },

    makeGuildsBarGuildListFilter(isBetterFolders: boolean) {
        return child => {
            if (isBetterFolders) {
                return child?.props?.["aria-label"] === i18n.Messages.SERVERS;
            }
            return true;
        };
    },

    makeGuildsBarTreeFilter(isBetterFolders: boolean) {
        return child => {
            if (isBetterFolders) {
                return child?.props?.onScroll != null;
            }
            return true;
        };
    },

    shouldShowFolderIconAndBackground(isBetterFolders: boolean, expandedFolderIds?: Set<any>) {
        if (!isBetterFolders) return true;

        switch (settings.store.showFolderIcon) {
            case FolderIconDisplay.Never:
                return false;
            case FolderIconDisplay.Always:
                return true;
            case FolderIconDisplay.MoreThanOneFolderExpanded:
                return (expandedFolderIds?.size ?? 0) > 1;
            default:
                return true;
        }
    },

    FolderSideBar: guildsBarProps => <FolderSideBar {...guildsBarProps} />,

    closeFolders
});<|MERGE_RESOLUTION|>--- conflicted
+++ resolved
@@ -19,11 +19,7 @@
 import { definePluginSettings } from "@api/Settings";
 import { Devs } from "@utils/constants";
 import definePlugin, { OptionType } from "@utils/types";
-<<<<<<< HEAD
-import { findByProps, findStore } from "@webpack";
-=======
-import { findByPropsLazy, findLazy, findStoreLazy } from "@webpack";
->>>>>>> a43d5d59
+import { find, findByProps, findStore } from "@webpack";
 import { FluxDispatcher, i18n, useMemo } from "@webpack/common";
 
 import FolderSideBar from "./FolderSideBar";
@@ -34,17 +30,10 @@
     MoreThanOneFolderExpanded
 }
 
-<<<<<<< HEAD
-const { GuildsTree } = findByProps("GuildsTree");
+const GuildsTree = find(m => m.prototype?.moveNextTo);
 const SortedGuildStore = findStore("SortedGuildStore");
 export const ExpandedGuildFolderStore = findStore("ExpandedGuildFolderStore");
 const FolderUtils = findByProps("move", "toggleGuildFolderExpand");
-=======
-const GuildsTree = findLazy(m => m.prototype?.moveNextTo);
-const SortedGuildStore = findStoreLazy("SortedGuildStore");
-export const ExpandedGuildFolderStore = findStoreLazy("ExpandedGuildFolderStore");
-const FolderUtils = findByPropsLazy("move", "toggleGuildFolderExpand");
->>>>>>> a43d5d59
 
 let lastGuildId = null as string | null;
 let dispatchingFoldersClose = false;
