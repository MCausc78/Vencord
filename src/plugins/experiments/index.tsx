--- conflicted
+++ resolved
@@ -28,11 +28,7 @@
 
 import hideBugReport from "./hideBugReport.css?managed";
 
-<<<<<<< HEAD
-const KbdStyles = findByProps("key", "removeBuildOverride");
-=======
-const KbdStyles = findByPropsLazy("key", "combo");
->>>>>>> a43d5d59
+const KbdStyles = findByProps("key", "combo");
 
 const settings = definePluginSettings({
     toolbarDevMenu: {
