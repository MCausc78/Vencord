--- conflicted
+++ resolved
@@ -24,12 +24,8 @@
     seconds: number;
 }
 
-<<<<<<< HEAD
+const DISCORD_KT_DELAY = 1471228.928;
 const HiddenVisually = findExportedComponent("HiddenVisually");
-=======
-const DISCORD_KT_DELAY = 1471228.928;
-const HiddenVisually = findExportedComponentLazy("HiddenVisually");
->>>>>>> fd7dafb1
 
 export default definePlugin({
     name: "MessageLatency",
