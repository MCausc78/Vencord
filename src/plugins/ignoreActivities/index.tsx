--- conflicted
+++ resolved
@@ -13,11 +13,7 @@
 import { Margins } from "@utils/margins";
 import definePlugin, { OptionType } from "@utils/types";
 import { findStore } from "@webpack";
-<<<<<<< HEAD
-import { Button, Forms, showToast, StatusSettingsStores, TextInput, Toasts, Tooltip, useEffect, useState } from "webpack/common";
-=======
 import { Button, Forms, showToast, TextInput, Toasts, Tooltip, useEffect, useState } from "webpack/common";
->>>>>>> ef512e6e
 
 const enum ActivitiesTypes {
     Game,
@@ -31,11 +27,8 @@
 }
 
 const RunningGameStore = findStore("RunningGameStore");
-<<<<<<< HEAD
-=======
 
 const ShowCurrentGame = getUserSettingLazy("status", "showCurrentGame")!;
->>>>>>> ef512e6e
 
 function ToggleIcon(activity: IgnoredActivity, tooltipText: string, path: string, fill: string) {
     return (
