--- conflicted
+++ resolved
@@ -8,19 +8,11 @@
 import { definePluginSettings } from "@api/Settings";
 import { Devs } from "@utils/constants";
 import definePlugin, { OptionType } from "@utils/types";
-<<<<<<< HEAD
-import { findByProps } from "@webpack";
-import { ChannelStore, GuildStore } from "@webpack/common";
-
-const SummaryStore = findByProps("allSummaries", "findSummary");
-const { createSummaryFromServer } = findByProps("createSummaryFromServer");
-=======
 import { findByCode, findByProps } from "@webpack";
 import { ChannelStore, GuildStore } from "@webpack/common";
 
 const SummaryStore = findByProps("allSummaries", "findSummary");
 const createSummaryFromServer = findByCode(".people)),startId:");
->>>>>>> ef512e6e
 
 const settings = definePluginSettings({
     summaryExpiryThresholdDays: {
