/*
 * Vencord, a Discord client mod
 * Copyright (c) 2024 Vendicated and contributors
 * SPDX-License-Identifier: GPL-3.0-or-later
 */

import { definePluginSettings } from "@api/Settings";
import { makeRange } from "@components/PluginSettings/components";
import { Devs } from "@utils/constants";
import { Logger } from "@utils/Logger";
import definePlugin, { OptionType, PluginNative, ReporterTestable } from "@utils/types";
<<<<<<< HEAD
import { findByProps } from "@webpack";
import { ChannelStore, GuildStore, UserStore } from "@webpack/common";
import type { Channel, Embed, GuildMember, MessageAttachment, User } from "discord-types/general";

const { ChannelTypes } = findByProps("ChannelTypes");
=======
import { find, findByCode } from "@webpack";
import { ChannelStore, GuildStore, UserStore } from "@webpack/common";
import type { Channel, Embed, GuildMember, MessageAttachment, User } from "discord-types/general";

const ChannelTypes = find(m => m.ANNOUNCEMENT_THREAD === 10);
>>>>>>> ef512e6e

interface Message {
    guild_id: string,
    attachments: MessageAttachment[],
    author: User,
    channel_id: string,
    components: any[],
    content: string,
    edited_timestamp: string,
    embeds: Embed[],
    sticker_items?: Sticker[],
    flags: number,
    id: string,
    member: GuildMember,
    mention_everyone: boolean,
    mention_roles: string[],
    mentions: Mention[],
    nonce: string,
    pinned: false,
    referenced_message: any,
    timestamp: string,
    tts: boolean,
    type: number;
}

interface Mention {
    avatar: string,
    avatar_decoration_data: any,
    discriminator: string,
    global_name: string,
    id: string,
    public_flags: number,
    username: string;
}

interface Sticker {
    t: "Sticker";
    description: string;
    format_type: number;
    guild_id: string;
    id: string;
    name: string;
    tags: string;
    type: number;
}

interface Call {
    channel_id: string,
    guild_id: string,
    message_id: string,
    region: string,
    ringing: string[];
}

<<<<<<< HEAD
const Notifs = findByProps("makeTextChatNotification");
=======
const notificationsShouldNotify = findByCode(".SUPPRESS_NOTIFICATIONS))return!1");
>>>>>>> ef512e6e
const XSLog = new Logger("XSOverlay");

const settings = definePluginSettings({
    botNotifications: {
        type: OptionType.BOOLEAN,
        description: "Allow bot notifications",
        default: false
    },
    serverNotifications: {
        type: OptionType.BOOLEAN,
        description: "Allow server notifications",
        default: true
    },
    dmNotifications: {
        type: OptionType.BOOLEAN,
        description: "Allow Direct Message notifications",
        default: true
    },
    groupDmNotifications: {
        type: OptionType.BOOLEAN,
        description: "Allow Group DM notifications",
        default: true
    },
    callNotifications: {
        type: OptionType.BOOLEAN,
        description: "Allow call notifications",
        default: true
    },
    pingColor: {
        type: OptionType.STRING,
        description: "User mention color",
        default: "#7289da"
    },
    channelPingColor: {
        type: OptionType.STRING,
        description: "Channel mention color",
        default: "#8a2be2"
    },
    soundPath: {
        type: OptionType.STRING,
        description: "Notification sound (default/warning/error)",
        default: "default"
    },
    timeout: {
        type: OptionType.NUMBER,
        description: "Notification duration (secs)",
        default: 3,
    },
    lengthBasedTimeout: {
        type: OptionType.BOOLEAN,
        description: "Extend duration with message length",
        default: true
    },
    opacity: {
        type: OptionType.SLIDER,
        description: "Notif opacity",
        default: 1,
        markers: makeRange(0, 1, 0.1)
    },
    volume: {
        type: OptionType.SLIDER,
        description: "Volume",
        default: 0.2,
        markers: makeRange(0, 1, 0.1)
    },
});

const Native = VencordNative.pluginHelpers.XSOverlay as PluginNative<typeof import("./native")>;

export default definePlugin({
    name: "XSOverlay",
    description: "Forwards discord notifications to XSOverlay, for easy viewing in VR",
    authors: [Devs.Nyako],
    tags: ["vr", "notify"],
    reporterTestable: ReporterTestable.None,
    settings,

    flux: {
        CALL_UPDATE({ call }: { call: Call; }) {
            if (call?.ringing?.includes(UserStore.getCurrentUser().id) && settings.store.callNotifications) {
                const channel = ChannelStore.getChannel(call.channel_id);
                sendOtherNotif("Incoming call", `${channel.name} is calling you...`);
            }
        },
        MESSAGE_CREATE({ message, optimistic }: { message: Message; optimistic: boolean; }) {
            // Apparently without this try/catch, discord's socket connection dies if any part of this errors
            try {
                if (optimistic) return;
                const channel = ChannelStore.getChannel(message.channel_id);
                if (!shouldNotify(message, message.channel_id)) return;

                const pingColor = settings.store.pingColor.replaceAll("#", "").trim();
                const channelPingColor = settings.store.channelPingColor.replaceAll("#", "").trim();
                let finalMsg = message.content;
                let titleString = "";

                if (channel.guild_id) {
                    const guild = GuildStore.getGuild(channel.guild_id);
                    titleString = `${message.author.username} (${guild.name}, #${channel.name})`;
                }


                switch (channel.type) {
                    case ChannelTypes.DM:
                        titleString = message.author.username.trim();
                        break;
                    case ChannelTypes.GROUP_DM:
                        const channelName = channel.name.trim() ?? channel.rawRecipients.map(e => e.username).join(", ");
                        titleString = `${message.author.username} (${channelName})`;
                        break;
                }

                if (message.referenced_message) {
                    titleString += " (reply)";
                }

                if (message.embeds.length > 0) {
                    finalMsg += " [embed] ";
                    if (message.content === "") {
                        finalMsg = "sent message embed(s)";
                    }
                }

                if (message.sticker_items) {
                    finalMsg += " [sticker] ";
                    if (message.content === "") {
                        finalMsg = "sent a sticker";
                    }
                }

                const images = message.attachments.filter(e =>
                    typeof e?.content_type === "string"
                    && e?.content_type.startsWith("image")
                );


                images.forEach(img => {
                    finalMsg += ` [image: ${img.filename}] `;
                });

                message.attachments.filter(a => a && !a.content_type?.startsWith("image")).forEach(a => {
                    finalMsg += ` [attachment: ${a.filename}] `;
                });

                // make mentions readable
                if (message.mentions.length > 0) {
                    finalMsg = finalMsg.replace(/<@!?(\d{17,20})>/g, (_, id) => `<color=#${pingColor}><b>@${UserStore.getUser(id)?.username || "unknown-user"}</color></b>`);
                }

                // color role mentions (unity styling btw lol)
                if (message.mention_roles.length > 0) {
                    for (const roleId of message.mention_roles) {
                        const role = GuildStore.getRole(channel.guild_id, roleId);
                        if (!role) continue;
                        const roleColor = role.colorString ?? `#${pingColor}`;
                        finalMsg = finalMsg.replace(`<@&${roleId}>`, `<b><color=${roleColor}>@${role.name}</color></b>`);
                    }
                }

                // make emotes and channel mentions readable
                const emoteMatches = finalMsg.match(new RegExp("(<a?:\\w+:\\d+>)", "g"));
                const channelMatches = finalMsg.match(new RegExp("<(#\\d+)>", "g"));

                if (emoteMatches) {
                    for (const eMatch of emoteMatches) {
                        finalMsg = finalMsg.replace(new RegExp(`${eMatch}`, "g"), `:${eMatch.split(":")[1]}:`);
                    }
                }

                // color channel mentions
                if (channelMatches) {
                    for (const cMatch of channelMatches) {
                        let channelId = cMatch.split("<#")[1];
                        channelId = channelId.substring(0, channelId.length - 1);
                        finalMsg = finalMsg.replace(new RegExp(`${cMatch}`, "g"), `<b><color=#${channelPingColor}>#${ChannelStore.getChannel(channelId).name}</color></b>`);
                    }
                }

                if (shouldIgnoreForChannelType(channel)) return;
                sendMsgNotif(titleString, finalMsg, message);
            } catch (err) {
                XSLog.error(`Failed to catch MESSAGE_CREATE: ${err}`);
            }
        }
    }
});

function shouldIgnoreForChannelType(channel: Channel) {
    if (channel.type === ChannelTypes.DM && settings.store.dmNotifications) return false;
    if (channel.type === ChannelTypes.GROUP_DM && settings.store.groupDmNotifications) return false;
    else return !settings.store.serverNotifications;
}

function sendMsgNotif(titleString: string, content: string, message: Message) {
    fetch(`https://cdn.discordapp.com/avatars/${message.author.id}/${message.author.avatar}.png?size=128`).then(response => response.arrayBuffer()).then(result => {
        const msgData = {
            messageType: 1,
            index: 0,
            timeout: settings.store.lengthBasedTimeout ? calculateTimeout(content) : settings.store.timeout,
            height: calculateHeight(content),
            opacity: settings.store.opacity,
            volume: settings.store.volume,
            audioPath: settings.store.soundPath,
            title: titleString,
            content: content,
            useBase64Icon: true,
            icon: result,
            sourceApp: "Vencord"
        };
        Native.sendToOverlay(msgData);
    });
}

function sendOtherNotif(content: string, titleString: string) {
    const msgData = {
        messageType: 1,
        index: 0,
        timeout: settings.store.lengthBasedTimeout ? calculateTimeout(content) : settings.store.timeout,
        height: calculateHeight(content),
        opacity: settings.store.opacity,
        volume: settings.store.volume,
        audioPath: settings.store.soundPath,
        title: titleString,
        content: content,
        useBase64Icon: false,
        icon: null,
        sourceApp: "Vencord"
    };
    Native.sendToOverlay(msgData);
}

function shouldNotify(message: Message, channel: string) {
    const currentUser = UserStore.getCurrentUser();
    if (message.author.id === currentUser.id) return false;
    if (message.author.bot && !settings.store.botNotifications) return false;
    return notificationsShouldNotify(message, channel);
}

function calculateHeight(content: string) {
    if (content.length <= 100) return 100;
    if (content.length <= 200) return 150;
    if (content.length <= 300) return 200;
    return 250;
}

function calculateTimeout(content: string) {
    if (content.length <= 100) return 3;
    if (content.length <= 200) return 4;
    if (content.length <= 300) return 5;
    return 6;
}<|MERGE_RESOLUTION|>--- conflicted
+++ resolved
@@ -9,19 +9,11 @@
 import { Devs } from "@utils/constants";
 import { Logger } from "@utils/Logger";
 import definePlugin, { OptionType, PluginNative, ReporterTestable } from "@utils/types";
-<<<<<<< HEAD
-import { findByProps } from "@webpack";
-import { ChannelStore, GuildStore, UserStore } from "@webpack/common";
-import type { Channel, Embed, GuildMember, MessageAttachment, User } from "discord-types/general";
-
-const { ChannelTypes } = findByProps("ChannelTypes");
-=======
 import { find, findByCode } from "@webpack";
 import { ChannelStore, GuildStore, UserStore } from "@webpack/common";
 import type { Channel, Embed, GuildMember, MessageAttachment, User } from "discord-types/general";
 
 const ChannelTypes = find(m => m.ANNOUNCEMENT_THREAD === 10);
->>>>>>> ef512e6e
 
 interface Message {
     guild_id: string,
@@ -76,11 +68,7 @@
     ringing: string[];
 }
 
-<<<<<<< HEAD
-const Notifs = findByProps("makeTextChatNotification");
-=======
 const notificationsShouldNotify = findByCode(".SUPPRESS_NOTIFICATIONS))return!1");
->>>>>>> ef512e6e
 const XSLog = new Logger("XSOverlay");
 
 const settings = definePluginSettings({
