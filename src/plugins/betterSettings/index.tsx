--- conflicted
+++ resolved
@@ -133,19 +133,9 @@
     // try catch will only catch errors in the Layer function (hence why it's called as a plain function rather than a component), but
     // not in children
     Layer(props: LayerProps) {
-<<<<<<< HEAD
-        try {
-            if (FocusLock === NoopComponent || ComponentDispatch[proxyInnerValue] == null)
-                throw new Error("Failed to fetch some webpack modules");
-
-            return Layer(props);
-        } catch (e) {
-            new Logger("BetterSettings").error("Failed to render Layer", e);
-=======
-        if (!FocusLock || !ComponentDispatch) {
+        if (FocusLock === NoopComponent || ComponentDispatch[proxyInnerValue] == null || Classes[proxyInnerValue] == null) {
             new Logger("BetterSettings").error("Failed to find some components");
             return props.children;
->>>>>>> 546c5105
         }
 
         return <Layer {...props} />;
