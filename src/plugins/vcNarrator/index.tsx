--- conflicted
+++ resolved
@@ -22,13 +22,8 @@
 import { Logger } from "@utils/Logger";
 import { Margins } from "@utils/margins";
 import { wordsToTitle } from "@utils/text";
-<<<<<<< HEAD
-import definePlugin, { OptionType, PluginOptionsItem } from "@utils/types";
+import definePlugin, { OptionType, PluginOptionsItem, ReporterTestable } from "@utils/types";
 import { findByProps } from "@webpack";
-=======
-import definePlugin, { OptionType, PluginOptionsItem, ReporterTestable } from "@utils/types";
-import { findByPropsLazy } from "@webpack";
->>>>>>> 9a9c1b04
 import { Button, ChannelStore, Forms, GuildMemberStore, SelectedChannelStore, SelectedGuildStore, useMemo, UserStore } from "@webpack/common";
 
 interface VoiceState {
