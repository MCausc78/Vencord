--- conflicted
+++ resolved
@@ -20,17 +20,10 @@
 import { Link } from "@components/Link";
 import { Devs } from "@utils/constants";
 import definePlugin, { ReporterTestable } from "@utils/types";
-<<<<<<< HEAD
-import { findByProps } from "@webpack";
-import { ApplicationAssetUtils, FluxDispatcher, Forms, Toasts } from "@webpack/common";
-
-const RpcUtils = findByProps("fetchApplicationsRPC", "getRemoteIconURL");
-=======
 import { findByCode } from "@webpack";
 import { ApplicationAssetUtils, FluxDispatcher, Forms, Toasts } from "@webpack/common";
 
 const fetchApplicationsRPC = findByCode("APPLICATION_RPC(", "Client ID");
->>>>>>> ef512e6e
 
 async function lookupAsset(applicationId: string, key: string): Promise<string> {
     return (await ApplicationAssetUtils.fetchAssetIds(applicationId, [key]))[0];
