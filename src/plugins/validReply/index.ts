--- conflicted
+++ resolved
@@ -6,11 +6,7 @@
 
 import { Devs } from "@utils/constants";
 import definePlugin from "@utils/types";
-<<<<<<< HEAD
-import { findByProps } from "@webpack";
-=======
-import { findByCodeLazy } from "@webpack";
->>>>>>> a43d5d59
+import { findByCode } from "@webpack";
 import { FluxDispatcher, RestAPI } from "@webpack/common";
 import { Message, User } from "discord-types/general";
 import { Channel } from "discord-types/general/index.js";
@@ -33,11 +29,7 @@
 const fetching = new Map<string, string>();
 let ReplyStore: any;
 
-<<<<<<< HEAD
-const { createMessageRecord } = findByProps("createMessageRecord");
-=======
-const createMessageRecord = findByCodeLazy(".createFromServer(", ".isBlockedForMessage", "messageReference:");
->>>>>>> a43d5d59
+const createMessageRecord = findByCode(".createFromServer(", ".isBlockedForMessage", "messageReference:");
 
 export default definePlugin({
     name: "ValidReply",
