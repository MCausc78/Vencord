/*
 * Vencord, a modification for Discord's desktop app
 * Copyright (c) 2023 Vendicated and contributors
 *
 * This program is free software: you can redistribute it and/or modify
 * it under the terms of the GNU General Public License as published by
 * the Free Software Foundation, either version 3 of the License, or
 * (at your option) any later version.
 *
 * This program is distributed in the hope that it will be useful,
 * but WITHOUT ANY WARRANTY; without even the implied warranty of
 * MERCHANTABILITY or FITNESS FOR A PARTICULAR PURPOSE.  See the
 * GNU General Public License for more details.
 *
 * You should have received a copy of the GNU General Public License
 * along with this program.  If not, see <https://www.gnu.org/licenses/>.
*/

<<<<<<< HEAD
import { definePluginSettings } from "@api/Settings";
=======
import { definePluginSettings, Settings } from "@api/Settings";
import { getUserSettingDefinitionLazy } from "@api/UserSettingDefinitions";
>>>>>>> a43d5d59
import { ErrorCard } from "@components/ErrorCard";
import { Link } from "@components/Link";
import { Devs } from "@utils/constants";
import { isTruthy } from "@utils/guards";
import { Margins } from "@utils/margins";
import { classes } from "@utils/misc";
import { useAwaiter } from "@utils/react";
import definePlugin, { OptionType } from "@utils/types";
<<<<<<< HEAD
import { findByCode, findByProps, findComponentByCode } from "@webpack";
import { ApplicationAssetUtils, Button, FluxDispatcher, Forms, GuildStore, React, SelectedChannelStore, SelectedGuildStore, StatusSettingsStores, UserStore } from "@webpack/common";
=======
import { findByCodeLazy, findByPropsLazy, findComponentByCodeLazy } from "@webpack";
import { ApplicationAssetUtils, Button, FluxDispatcher, Forms, GuildStore, React, SelectedChannelStore, SelectedGuildStore, UserStore } from "@webpack/common";
>>>>>>> a43d5d59

const useProfileThemeStyle = findByCode("profileThemeStyle:", "--profile-gradient-primary-color");
const ActivityComponent = findComponentByCode("onOpenGameProfile");
const ActivityClassName = findByProps("activity", "buttonColor");

const ShowCurrentGame = getUserSettingDefinitionLazy<boolean>("status", "showCurrentGame")!;

async function getApplicationAsset(key: string): Promise<string> {
    if (/https?:\/\/(cdn|media)\.discordapp\.(com|net)\/attachments\//.test(key)) return "mp:" + key.replace(/https?:\/\/(cdn|media)\.discordapp\.(com|net)\//, "");
    return (await ApplicationAssetUtils.fetchAssetIds(settings.store.appID!, [key]))[0];
}

interface ActivityAssets {
    large_image?: string;
    large_text?: string;
    small_image?: string;
    small_text?: string;
}

interface Activity {
    state?: string;
    details?: string;
    timestamps?: {
        start?: number;
        end?: number;
    };
    assets?: ActivityAssets;
    buttons?: Array<string>;
    name: string;
    application_id: string;
    metadata?: {
        button_urls?: Array<string>;
    };
    type: ActivityType;
    url?: string;
    flags: number;
}

const enum ActivityType {
    PLAYING = 0,
    STREAMING = 1,
    LISTENING = 2,
    WATCHING = 3,
    COMPETING = 5
}

const enum TimestampMode {
    NONE,
    NOW,
    TIME,
    CUSTOM,
}

const settings = definePluginSettings({
    appID: {
        type: OptionType.STRING,
        description: "Application ID (required)",
        onChange: onChange,
        isValid: (value: string) => {
            if (!value) return "Application ID is required.";
            if (value && !/^\d+$/.test(value)) return "Application ID must be a number.";
            return true;
        }
    },
    appName: {
        type: OptionType.STRING,
        description: "Application name (required)",
        onChange: onChange,
        isValid: (value: string) => {
            if (!value) return "Application name is required.";
            if (value.length > 128) return "Application name must be not longer than 128 characters.";
            return true;
        }
    },
    details: {
        type: OptionType.STRING,
        description: "Details (line 1)",
        onChange: onChange,
        isValid: (value: string) => {
            if (value && value.length > 128) return "Details (line 1) must be not longer than 128 characters.";
            return true;
        }
    },
    state: {
        type: OptionType.STRING,
        description: "State (line 2)",
        onChange: onChange,
        isValid: (value: string) => {
            if (value && value.length > 128) return "State (line 2) must be not longer than 128 characters.";
            return true;
        }
    },
    type: {
        type: OptionType.SELECT,
        description: "Activity type",
        onChange: onChange,
        options: [
            {
                label: "Playing",
                value: ActivityType.PLAYING,
                default: true
            },
            {
                label: "Streaming",
                value: ActivityType.STREAMING
            },
            {
                label: "Listening",
                value: ActivityType.LISTENING
            },
            {
                label: "Watching",
                value: ActivityType.WATCHING
            },
            {
                label: "Competing",
                value: ActivityType.COMPETING
            }
        ]
    },
    streamLink: {
        type: OptionType.STRING,
        description: "Twitch.tv or Youtube.com link (only for Streaming activity type)",
        onChange: onChange,
        disabled: isStreamLinkDisabled,
        isValid: isStreamLinkValid
    },
    timestampMode: {
        type: OptionType.SELECT,
        description: "Timestamp mode",
        onChange: onChange,
        options: [
            {
                label: "None",
                value: TimestampMode.NONE,
                default: true
            },
            {
                label: "Since discord open",
                value: TimestampMode.NOW
            },
            {
                label: "Same as your current time",
                value: TimestampMode.TIME
            },
            {
                label: "Custom",
                value: TimestampMode.CUSTOM
            }
        ]
    },
    startTime: {
        type: OptionType.NUMBER,
        description: "Start timestamp in milliseconds (only for custom timestamp mode)",
        onChange: onChange,
        disabled: isTimestampDisabled,
        isValid: (value: number) => {
            if (value && value < 0) return "Start timestamp must be greater than 0.";
            return true;
        }
    },
    endTime: {
        type: OptionType.NUMBER,
        description: "End timestamp in milliseconds (only for custom timestamp mode)",
        onChange: onChange,
        disabled: isTimestampDisabled,
        isValid: (value: number) => {
            if (value && value < 0) return "End timestamp must be greater than 0.";
            return true;
        }
    },
    imageBig: {
        type: OptionType.STRING,
        description: "Big image key/link",
        onChange: onChange,
        isValid: isImageKeyValid
    },
    imageBigTooltip: {
        type: OptionType.STRING,
        description: "Big image tooltip",
        onChange: onChange,
        isValid: (value: string) => {
            if (value && value.length > 128) return "Big image tooltip must be not longer than 128 characters.";
            return true;
        }
    },
    imageSmall: {
        type: OptionType.STRING,
        description: "Small image key/link",
        onChange: onChange,
        isValid: isImageKeyValid
    },
    imageSmallTooltip: {
        type: OptionType.STRING,
        description: "Small image tooltip",
        onChange: onChange,
        isValid: (value: string) => {
            if (value && value.length > 128) return "Small image tooltip must be not longer than 128 characters.";
            return true;
        }
    },
    buttonOneText: {
        type: OptionType.STRING,
        description: "Button 1 text",
        onChange: onChange,
        isValid: (value: string) => {
            if (value && value.length > 31) return "Button 1 text must be not longer than 31 characters.";
            return true;
        }
    },
    buttonOneURL: {
        type: OptionType.STRING,
        description: "Button 1 URL",
        onChange: onChange
    },
    buttonTwoText: {
        type: OptionType.STRING,
        description: "Button 2 text",
        onChange: onChange,
        isValid: (value: string) => {
            if (value && value.length > 31) return "Button 2 text must be not longer than 31 characters.";
            return true;
        }
    },
    buttonTwoURL: {
        type: OptionType.STRING,
        description: "Button 2 URL",
        onChange: onChange
    }
});

function onChange() {
    setRpc(true);
    if (Vencord.Plugins.isPluginEnabled("CustomRPC")) setRpc();
}

function isStreamLinkDisabled() {
    return settings.store.type !== ActivityType.STREAMING;
}

function isStreamLinkValid(value: string) {
    if (!isStreamLinkDisabled() && !/https?:\/\/(www\.)?(twitch\.tv|youtube\.com)\/\w+/.test(value)) return "Streaming link must be a valid URL.";
    return true;
}

function isTimestampDisabled() {
    return settings.store.timestampMode !== TimestampMode.CUSTOM;
}

function isImageKeyValid(value: string) {
    if (/https?:\/\/(?!i\.)?imgur\.com\//.test(value)) return "Imgur link must be a direct link to the image. (e.g. https://i.imgur.com/...)";
    if (/https?:\/\/(?!media\.)?tenor\.com\//.test(value)) return "Tenor link must be a direct link to the image. (e.g. https://media.tenor.com/...)";
    return true;
}

async function createActivity(): Promise<Activity | undefined> {
    const {
        appID,
        appName,
        details,
        state,
        type,
        streamLink,
        startTime,
        endTime,
        imageBig,
        imageBigTooltip,
        imageSmall,
        imageSmallTooltip,
        buttonOneText,
        buttonOneURL,
        buttonTwoText,
        buttonTwoURL
    } = settings.store;

    if (!appName) return;

    const activity: Activity = {
        application_id: appID || "0",
        name: appName,
        state,
        details,
        type,
        flags: 1 << 0,
    };

    if (type === ActivityType.STREAMING) activity.url = streamLink;

    switch (settings.store.timestampMode) {
        case TimestampMode.NOW:
            activity.timestamps = {
                start: Date.now()
            };
            break;
        case TimestampMode.TIME:
            activity.timestamps = {
                start: Date.now() - (new Date().getHours() * 3600 + new Date().getMinutes() * 60 + new Date().getSeconds()) * 1000
            };
            break;
        case TimestampMode.CUSTOM:
            if (startTime || endTime) {
                activity.timestamps = {};
                if (startTime) activity.timestamps.start = startTime;
                if (endTime) activity.timestamps.end = endTime;
            }
            break;
        case TimestampMode.NONE:
        default:
            break;
    }

    if (buttonOneText) {
        activity.buttons = [
            buttonOneText,
            buttonTwoText
        ].filter(isTruthy);

        activity.metadata = {
            button_urls: [
                buttonOneURL,
                buttonTwoURL
            ].filter(isTruthy)
        };
    }

    if (imageBig) {
        activity.assets = {
            large_image: await getApplicationAsset(imageBig),
            large_text: imageBigTooltip || undefined
        };
    }

    if (imageSmall) {
        activity.assets = {
            ...activity.assets,
            small_image: await getApplicationAsset(imageSmall),
            small_text: imageSmallTooltip || undefined
        };
    }


    for (const k in activity) {
        if (k === "type") continue;
        const v = activity[k];
        if (!v || v.length === 0)
            delete activity[k];
    }

    return activity;
}

async function setRpc(disable?: boolean) {
    const activity: Activity | undefined = await createActivity();

    FluxDispatcher.dispatch({
        type: "LOCAL_ACTIVITY_UPDATE",
        activity: !disable ? activity : null,
        socketId: "CustomRPC",
    });
}

export default definePlugin({
    name: "CustomRPC",
    description: "Allows you to set a custom rich presence.",
    authors: [Devs.captain, Devs.AutumnVN, Devs.nin0dev],
    dependencies: ["UserSettingDefinitionsAPI"],
    start: setRpc,
    stop: () => setRpc(true),
    settings,

    settingsAboutComponent: () => {
        const activity = useAwaiter(createActivity);
        const gameActivityEnabled = ShowCurrentGame.useSetting();
        const { profileThemeStyle } = useProfileThemeStyle({});

        return (
            <>
                {!gameActivityEnabled && (
                    <ErrorCard
                        className={classes(Margins.top16, Margins.bottom16)}
                        style={{ padding: "1em" }}
                    >
                        <Forms.FormTitle>Notice</Forms.FormTitle>
                        <Forms.FormText>Game activity isn't enabled, people won't be able to see your custom rich presence!</Forms.FormText>

                        <Button
                            color={Button.Colors.TRANSPARENT}
                            className={Margins.top8}
                            onClick={() => ShowCurrentGame.updateSetting(true)}
                        >
                            Enable
                        </Button>
                    </ErrorCard>
                )}

                <Forms.FormText>
                    Go to <Link href="https://discord.com/developers/applications">Discord Developer Portal</Link> to create an application and
                    get the application ID.
                </Forms.FormText>
                <Forms.FormText>
                    Upload images in the Rich Presence tab to get the image keys.
                </Forms.FormText>
                <Forms.FormText>
                    If you want to use image link, download your image and reupload the image to <Link href="https://imgur.com">Imgur</Link> and get the image link by right-clicking the image and select "Copy image address".
                </Forms.FormText>

                <Forms.FormDivider className={Margins.top8} />

                <div style={{ width: "284px", ...profileThemeStyle }}>
                    {activity[0] && <ActivityComponent activity={activity[0]} className={ActivityClassName.activity} channelId={SelectedChannelStore.getChannelId()}
                        guild={GuildStore.getGuild(SelectedGuildStore.getLastSelectedGuildId())}
                        application={{ id: settings.store.appID }}
                        user={UserStore.getCurrentUser()} />}
                </div>
            </>
        );
    }
});<|MERGE_RESOLUTION|>--- conflicted
+++ resolved
@@ -16,12 +16,8 @@
  * along with this program.  If not, see <https://www.gnu.org/licenses/>.
 */
 
-<<<<<<< HEAD
 import { definePluginSettings } from "@api/Settings";
-=======
-import { definePluginSettings, Settings } from "@api/Settings";
 import { getUserSettingDefinitionLazy } from "@api/UserSettingDefinitions";
->>>>>>> a43d5d59
 import { ErrorCard } from "@components/ErrorCard";
 import { Link } from "@components/Link";
 import { Devs } from "@utils/constants";
@@ -30,13 +26,8 @@
 import { classes } from "@utils/misc";
 import { useAwaiter } from "@utils/react";
 import definePlugin, { OptionType } from "@utils/types";
-<<<<<<< HEAD
 import { findByCode, findByProps, findComponentByCode } from "@webpack";
-import { ApplicationAssetUtils, Button, FluxDispatcher, Forms, GuildStore, React, SelectedChannelStore, SelectedGuildStore, StatusSettingsStores, UserStore } from "@webpack/common";
-=======
-import { findByCodeLazy, findByPropsLazy, findComponentByCodeLazy } from "@webpack";
 import { ApplicationAssetUtils, Button, FluxDispatcher, Forms, GuildStore, React, SelectedChannelStore, SelectedGuildStore, UserStore } from "@webpack/common";
->>>>>>> a43d5d59
 
 const useProfileThemeStyle = findByCode("profileThemeStyle:", "--profile-gradient-primary-color");
 const ActivityComponent = findComponentByCode("onOpenGameProfile");
