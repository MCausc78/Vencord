/*
 * Vencord, a modification for Discord's desktop app
 * Copyright (c) 2022 Vendicated and contributors
 *
 * This program is free software: you can redistribute it and/or modify
 * it under the terms of the GNU General Public License as published by
 * the Free Software Foundation, either version 3 of the License, or
 * (at your option) any later version.
 *
 * This program is distributed in the hope that it will be useful,
 * but WITHOUT ANY WARRANTY; without even the implied warranty of
 * MERCHANTABILITY or FITNESS FOR A PARTICULAR PURPOSE.  See the
 * GNU General Public License for more details.
 *
 * You should have received a copy of the GNU General Public License
 * along with this program.  If not, see <https://www.gnu.org/licenses/>.
*/

import { definePluginSettings } from "@api/Settings";
import { Devs } from "@utils/constants";
import { Logger } from "@utils/Logger";
import definePlugin, { OptionType, StartAt } from "@utils/types";
import { WebpackRequire } from "webpack";

const settings = definePluginSettings({
    disableAnalytics: {
        type: OptionType.BOOLEAN,
        description: "Disable Discord's tracking (analytics/'science')",
        default: true,
        restartNeeded: true
    }
});

export default definePlugin({
    name: "NoTrack",
    description: "Disable Discord's tracking (analytics/'science'), metrics and Sentry crash reporting",
    authors: [Devs.Cyn, Devs.Ven, Devs.Nuckyz, Devs.Arrow],
    required: true,

    settings,

    patches: [
        {
            find: "AnalyticsActionHandlers.handle",
            predicate: () => settings.store.disableAnalytics,
            replacement: {
                match: /^.+$/,
                replace: "()=>{}",
            },
        },
        {
            find: ".METRICS,",
            replacement: [
                {
                    match: /this\._intervalId=/,
                    replace: "this._intervalId=void 0&&"
                },
                {
                    match: /(?:increment|distribution)\(\i(?:,\i)?\){/g,
                    replace: "$&return;"
                }
            ]
        },
        {
            find: ".installedLogHooks)",
            replacement: {
                // if getDebugLogging() returns false, the hooks don't get installed.
                match: "getDebugLogging(){",
                replace: "getDebugLogging(){return false;"
            }
        },
    ],

    startAt: StartAt.Init,
    start() {
        // Sentry is initialized in its own WebpackInstance.
        // It has everything it needs preloaded, so, it doesn't include any chunk loading functionality.
        // Because of that, its WebpackInstance doesnt export wreq.m or wreq.c

        // To circuvent this and disable Sentry we are gonna hook when wreq.g of its WebpackInstance is set.
        // When that happens we are gonna forcefully throw an error and abort everything.
        Object.defineProperty(Function.prototype, "g", {
            configurable: true,

            set(this: WebpackRequire, globalObj: WebpackRequire["g"]) {
                Object.defineProperty(this, "g", {
                    value: globalObj,
                    configurable: true,
                    enumerable: true,
                    writable: true
                });

                // Ensure this is most likely the Sentry WebpackInstance.
                // Function.g is a very generic property and is not uncommon for another WebpackInstance (or even a React component: <g></g>) to include it
                const { stack } = new Error();
                if (!(stack?.includes("discord.com") || stack?.includes("discordapp.com")) || !String(this).includes("exports:{}") || this.c != null) {
                    return;
                }

                const assetPath = stack?.match(/\/assets\/.+?\.js/)?.[0];
                if (!assetPath) {
                    return;
                }

<<<<<<< HEAD
                    get(this: WebpackRequire["c"]) {
                        // One more condition to check if this is the Sentry WebpackInstance
                        if (Array.isArray(this)) {
                            return { exports: {} };
                        }

                        new Logger("NoTrack", "#8caaee").info("Disabling Sentry by proxying its WebpackInstance cache");
                        Object.setPrototypeOf(this, new Proxy(this, {
                            get() {
                                throw new Error("Sentry successfully disabled");
                            }
                        }));

                        Reflect.deleteProperty(Function.prototype, "g");
                        Reflect.deleteProperty(Object.prototype, cacheExtractSym);
                        Reflect.deleteProperty(window, "DiscordSentry");
                        return { exports: {} };
                    }
                });
=======
                const srcRequest = new XMLHttpRequest();
                srcRequest.open("GET", assetPath, false);
                srcRequest.send();

                // Final condition to see if this is the Sentry WebpackInstance
                if (!srcRequest.responseText.includes("window.DiscordSentry=")) {
                    return;
                }

                new Logger("NoTrack", "#8caaee").info("Disabling Sentry by erroring its WebpackInstance");

                Reflect.deleteProperty(Function.prototype, "g");
                Reflect.deleteProperty(window, "DiscordSentry");
>>>>>>> 14d1a2d1

                throw new Error("Sentry successfully disabled");
            }
        });

        Object.defineProperty(window, "DiscordSentry", {
            configurable: true,

            set() {
                new Logger("NoTrack", "#8caaee").error("Failed to disable Sentry. Falling back to deleting window.DiscordSentry");
                Reflect.deleteProperty(Function.prototype, "g");
                Reflect.deleteProperty(window, "DiscordSentry");
            }
        });
    }
});<|MERGE_RESOLUTION|>--- conflicted
+++ resolved
@@ -102,27 +102,6 @@
                     return;
                 }
 
-<<<<<<< HEAD
-                    get(this: WebpackRequire["c"]) {
-                        // One more condition to check if this is the Sentry WebpackInstance
-                        if (Array.isArray(this)) {
-                            return { exports: {} };
-                        }
-
-                        new Logger("NoTrack", "#8caaee").info("Disabling Sentry by proxying its WebpackInstance cache");
-                        Object.setPrototypeOf(this, new Proxy(this, {
-                            get() {
-                                throw new Error("Sentry successfully disabled");
-                            }
-                        }));
-
-                        Reflect.deleteProperty(Function.prototype, "g");
-                        Reflect.deleteProperty(Object.prototype, cacheExtractSym);
-                        Reflect.deleteProperty(window, "DiscordSentry");
-                        return { exports: {} };
-                    }
-                });
-=======
                 const srcRequest = new XMLHttpRequest();
                 srcRequest.open("GET", assetPath, false);
                 srcRequest.send();
@@ -136,7 +115,6 @@
 
                 Reflect.deleteProperty(Function.prototype, "g");
                 Reflect.deleteProperty(window, "DiscordSentry");
->>>>>>> 14d1a2d1
 
                 throw new Error("Sentry successfully disabled");
             }
