--- conflicted
+++ resolved
@@ -20,15 +20,8 @@
 import { Devs } from "@utils/constants";
 import definePlugin from "@utils/types";
 import { findByProps } from "@webpack";
-<<<<<<< HEAD
-import { Constants, RestAPI, UserStore } from "@webpack/common";
 
 const FriendInvites = findByProps("createFriendInvite");
-const { uuid4 } = findByProps("uuid4");
-=======
-
-const FriendInvites = findByProps("createFriendInvite");
->>>>>>> ef512e6e
 
 export default definePlugin({
     name: "FriendInvites",
